--- conflicted
+++ resolved
@@ -33,12 +33,10 @@
       - description: PCIE30 PHY3 pipe clock source
       - description: USB3 PHY pipe clock source
 
-<<<<<<< HEAD
   '#power-domain-cells': false
-=======
+
   '#interconnect-cells':
     const: 1
->>>>>>> d1f1570f
 
 required:
   - compatible
