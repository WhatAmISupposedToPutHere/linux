--- conflicted
+++ resolved
@@ -57,11 +57,8 @@
  - st,bank-ioport: should correspond to the EXTI IOport selection (EXTI line
    used to select GPIOs as interrupts).
  - hwlocks: reference to a phandle of a hardware spinlock provider node.
-<<<<<<< HEAD
-=======
  - st,package: Indicates the SOC package used.
    More details in include/dt-bindings/pinctrl/stm32-pinfunc.h
->>>>>>> 0ecfebd2
 
 Example 1:
 #include <dt-bindings/pinctrl/stm32f429-pinfunc.h>
