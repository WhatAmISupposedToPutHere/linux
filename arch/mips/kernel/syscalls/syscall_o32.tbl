--- conflicted
+++ resolved
@@ -436,9 +436,5 @@
 446	o32	landlock_restrict_self		sys_landlock_restrict_self
 # 447 reserved for memfd_secret
 448	o32	process_mrelease		sys_process_mrelease
-<<<<<<< HEAD
 449	o32	futex_waitv			sys_futex_waitv
-=======
-449	o32	futex_waitv			sys_futex_waitv
-450	o32	set_mempolicy_home_node		sys_set_mempolicy_home_node
->>>>>>> 754e0b0e
+450	o32	set_mempolicy_home_node		sys_set_mempolicy_home_node