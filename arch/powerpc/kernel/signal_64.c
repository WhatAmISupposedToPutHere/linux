/*
 *  PowerPC version 
 *    Copyright (C) 1995-1996 Gary Thomas (gdt@linuxppc.org)
 *
 *  Derived from "arch/i386/kernel/signal.c"
 *    Copyright (C) 1991, 1992 Linus Torvalds
 *    1997-11-28  Modified for POSIX.1b signals by Richard Henderson
 *
 *  This program is free software; you can redistribute it and/or
 *  modify it under the terms of the GNU General Public License
 *  as published by the Free Software Foundation; either version
 *  2 of the License, or (at your option) any later version.
 */

#include <linux/sched.h>
#include <linux/mm.h>
#include <linux/smp.h>
#include <linux/kernel.h>
#include <linux/signal.h>
#include <linux/errno.h>
#include <linux/wait.h>
#include <linux/unistd.h>
#include <linux/stddef.h>
#include <linux/elf.h>
#include <linux/ptrace.h>
#include <linux/ratelimit.h>

#include <asm/sigcontext.h>
#include <asm/ucontext.h>
#include <asm/uaccess.h>
#include <asm/pgtable.h>
#include <asm/unistd.h>
#include <asm/cacheflush.h>
#include <asm/syscalls.h>
#include <asm/vdso.h>
#include <asm/switch_to.h>
#include <asm/tm.h>

#include "signal.h"

#define DEBUG_SIG 0

#define GP_REGS_SIZE	min(sizeof(elf_gregset_t), sizeof(struct pt_regs))
#define FP_REGS_SIZE	sizeof(elf_fpregset_t)

#define TRAMP_TRACEBACK	3
#define TRAMP_SIZE	6

/*
 * When we have signals to deliver, we set up on the user stack,
 * going down from the original stack pointer:
 *	1) a rt_sigframe struct which contains the ucontext	
 *	2) a gap of __SIGNAL_FRAMESIZE bytes which acts as a dummy caller
 *	   frame for the signal handler.
 */

struct rt_sigframe {
	/* sys_rt_sigreturn requires the ucontext be the first field */
	struct ucontext uc;
#ifdef CONFIG_PPC_TRANSACTIONAL_MEM
	struct ucontext uc_transact;
#endif
	unsigned long _unused[2];
	unsigned int tramp[TRAMP_SIZE];
	struct siginfo __user *pinfo;
	void __user *puc;
	struct siginfo info;
	/* 64 bit ABI allows for 288 bytes below sp before decrementing it. */
	char abigap[288];
} __attribute__ ((aligned (16)));

static const char fmt32[] = KERN_INFO \
	"%s[%d]: bad frame in %s: %08lx nip %08lx lr %08lx\n";
static const char fmt64[] = KERN_INFO \
	"%s[%d]: bad frame in %s: %016lx nip %016lx lr %016lx\n";

/*
 * Set up the sigcontext for the signal frame.
 */

static long setup_sigcontext(struct sigcontext __user *sc, struct pt_regs *regs,
		 int signr, sigset_t *set, unsigned long handler,
		 int ctx_has_vsx_region)
{
	/* When CONFIG_ALTIVEC is set, we _always_ setup v_regs even if the
	 * process never used altivec yet (MSR_VEC is zero in pt_regs of
	 * the context). This is very important because we must ensure we
	 * don't lose the VRSAVE content that may have been set prior to
	 * the process doing its first vector operation
	 * Userland shall check AT_HWCAP to know whether it can rely on the
	 * v_regs pointer or not
	 */
#ifdef CONFIG_ALTIVEC
	elf_vrreg_t __user *v_regs = (elf_vrreg_t __user *)(((unsigned long)sc->vmx_reserve + 15) & ~0xful);
#endif
	unsigned long msr = regs->msr;
	long err = 0;

	flush_fp_to_thread(current);

#ifdef CONFIG_ALTIVEC
	err |= __put_user(v_regs, &sc->v_regs);

	/* save altivec registers */
	if (current->thread.used_vr) {
		flush_altivec_to_thread(current);
		/* Copy 33 vec registers (vr0..31 and vscr) to the stack */
		err |= __copy_to_user(v_regs, current->thread.vr, 33 * sizeof(vector128));
		/* set MSR_VEC in the MSR value in the frame to indicate that sc->v_reg)
		 * contains valid data.
		 */
		msr |= MSR_VEC;
	}
	/* We always copy to/from vrsave, it's 0 if we don't have or don't
	 * use altivec.
	 */
	err |= __put_user(current->thread.vrsave, (u32 __user *)&v_regs[33]);
#else /* CONFIG_ALTIVEC */
	err |= __put_user(0, &sc->v_regs);
#endif /* CONFIG_ALTIVEC */
	flush_fp_to_thread(current);
	/* copy fpr regs and fpscr */
	err |= copy_fpr_to_user(&sc->fp_regs, current);
#ifdef CONFIG_VSX
	/*
	 * Copy VSX low doubleword to local buffer for formatting,
	 * then out to userspace.  Update v_regs to point after the
	 * VMX data.
	 */
	if (current->thread.used_vsr && ctx_has_vsx_region) {
		__giveup_vsx(current);
		v_regs += ELF_NVRREG;
		err |= copy_vsx_to_user(v_regs, current);
		/* set MSR_VSX in the MSR value in the frame to
		 * indicate that sc->vs_reg) contains valid data.
		 */
		msr |= MSR_VSX;
	}
#endif /* CONFIG_VSX */
	err |= __put_user(&sc->gp_regs, &sc->regs);
	WARN_ON(!FULL_REGS(regs));
	err |= __copy_to_user(&sc->gp_regs, regs, GP_REGS_SIZE);
	err |= __put_user(msr, &sc->gp_regs[PT_MSR]);
	err |= __put_user(signr, &sc->signal);
	err |= __put_user(handler, &sc->handler);
	if (set != NULL)
		err |=  __put_user(set->sig[0], &sc->oldmask);

	return err;
}

#ifdef CONFIG_PPC_TRANSACTIONAL_MEM
/*
 * As above, but Transactional Memory is in use, so deliver sigcontexts
 * containing checkpointed and transactional register states.
 *
 * To do this, we treclaim to gather both sets of registers and set up the
 * 'normal' sigcontext registers with rolled-back register values such that a
 * simple signal handler sees a correct checkpointed register state.
 * If interested, a TM-aware sighandler can examine the transactional registers
 * in the 2nd sigcontext to determine the real origin of the signal.
 */
static long setup_tm_sigcontexts(struct sigcontext __user *sc,
				 struct sigcontext __user *tm_sc,
				 struct pt_regs *regs,
				 int signr, sigset_t *set, unsigned long handler)
{
	/* When CONFIG_ALTIVEC is set, we _always_ setup v_regs even if the
	 * process never used altivec yet (MSR_VEC is zero in pt_regs of
	 * the context). This is very important because we must ensure we
	 * don't lose the VRSAVE content that may have been set prior to
	 * the process doing its first vector operation
	 * Userland shall check AT_HWCAP to know wether it can rely on the
	 * v_regs pointer or not.
	 */
#ifdef CONFIG_ALTIVEC
	elf_vrreg_t __user *v_regs = (elf_vrreg_t __user *)
		(((unsigned long)sc->vmx_reserve + 15) & ~0xful);
	elf_vrreg_t __user *tm_v_regs = (elf_vrreg_t __user *)
		(((unsigned long)tm_sc->vmx_reserve + 15) & ~0xful);
#endif
	unsigned long msr = regs->msr;
	long err = 0;

	BUG_ON(!MSR_TM_ACTIVE(regs->msr));

	/* tm_reclaim rolls back all reg states, saving checkpointed (older)
	 * GPRs to thread.ckpt_regs and (if used) FPRs to (newer)
	 * thread.transact_fp and/or VRs to (newer) thread.transact_vr.
	 * THEN we save out FP/VRs, if necessary, to the checkpointed (older)
	 * thread.fr[]/vr[]s.  The transactional (newer) GPRs are on the
	 * stack, in *regs.
	 */
	tm_enable();
	tm_reclaim(&current->thread, msr, TM_CAUSE_SIGNAL);

	flush_fp_to_thread(current);

#ifdef CONFIG_ALTIVEC
	err |= __put_user(v_regs, &sc->v_regs);
	err |= __put_user(tm_v_regs, &tm_sc->v_regs);

	/* save altivec registers */
	if (current->thread.used_vr) {
		flush_altivec_to_thread(current);
		/* Copy 33 vec registers (vr0..31 and vscr) to the stack */
		err |= __copy_to_user(v_regs, current->thread.vr,
				      33 * sizeof(vector128));
		/* If VEC was enabled there are transactional VRs valid too,
		 * else they're a copy of the checkpointed VRs.
		 */
		if (msr & MSR_VEC)
			err |= __copy_to_user(tm_v_regs,
					      current->thread.transact_vr,
					      33 * sizeof(vector128));
		else
			err |= __copy_to_user(tm_v_regs,
					      current->thread.vr,
					      33 * sizeof(vector128));

		/* set MSR_VEC in the MSR value in the frame to indicate
		 * that sc->v_reg contains valid data.
		 */
		msr |= MSR_VEC;
	}
	/* We always copy to/from vrsave, it's 0 if we don't have or don't
	 * use altivec.
	 */
	err |= __put_user(current->thread.vrsave, (u32 __user *)&v_regs[33]);
	if (msr & MSR_VEC)
		err |= __put_user(current->thread.transact_vrsave,
				  (u32 __user *)&tm_v_regs[33]);
	else
		err |= __put_user(current->thread.vrsave,
				  (u32 __user *)&tm_v_regs[33]);

#else /* CONFIG_ALTIVEC */
	err |= __put_user(0, &sc->v_regs);
	err |= __put_user(0, &tm_sc->v_regs);
#endif /* CONFIG_ALTIVEC */

	/* copy fpr regs and fpscr */
	err |= copy_fpr_to_user(&sc->fp_regs, current);
	if (msr & MSR_FP)
		err |= copy_transact_fpr_to_user(&tm_sc->fp_regs, current);
	else
		err |= copy_fpr_to_user(&tm_sc->fp_regs, current);

#ifdef CONFIG_VSX
	/*
	 * Copy VSX low doubleword to local buffer for formatting,
	 * then out to userspace.  Update v_regs to point after the
	 * VMX data.
	 */
	if (current->thread.used_vsr) {
		__giveup_vsx(current);
		v_regs += ELF_NVRREG;
		tm_v_regs += ELF_NVRREG;

		err |= copy_vsx_to_user(v_regs, current);

		if (msr & MSR_VSX)
			err |= copy_transact_vsx_to_user(tm_v_regs, current);
		else
			err |= copy_vsx_to_user(tm_v_regs, current);

		/* set MSR_VSX in the MSR value in the frame to
		 * indicate that sc->vs_reg) contains valid data.
		 */
		msr |= MSR_VSX;
	}
#endif /* CONFIG_VSX */

	err |= __put_user(&sc->gp_regs, &sc->regs);
	err |= __put_user(&tm_sc->gp_regs, &tm_sc->regs);
	WARN_ON(!FULL_REGS(regs));
	err |= __copy_to_user(&tm_sc->gp_regs, regs, GP_REGS_SIZE);
	err |= __copy_to_user(&sc->gp_regs,
			      &current->thread.ckpt_regs, GP_REGS_SIZE);
	err |= __put_user(msr, &tm_sc->gp_regs[PT_MSR]);
	err |= __put_user(msr, &sc->gp_regs[PT_MSR]);
	err |= __put_user(signr, &sc->signal);
	err |= __put_user(handler, &sc->handler);
	if (set != NULL)
		err |=  __put_user(set->sig[0], &sc->oldmask);

	return err;
}
#endif

/*
 * Restore the sigcontext from the signal frame.
 */

static long restore_sigcontext(struct pt_regs *regs, sigset_t *set, int sig,
			      struct sigcontext __user *sc)
{
#ifdef CONFIG_ALTIVEC
	elf_vrreg_t __user *v_regs;
#endif
	unsigned long err = 0;
	unsigned long save_r13 = 0;
	unsigned long msr;
#ifdef CONFIG_VSX
	int i;
#endif

	/* If this is not a signal return, we preserve the TLS in r13 */
	if (!sig)
		save_r13 = regs->gpr[13];

	/* copy the GPRs */
	err |= __copy_from_user(regs->gpr, sc->gp_regs, sizeof(regs->gpr));
	err |= __get_user(regs->nip, &sc->gp_regs[PT_NIP]);
	/* get MSR separately, transfer the LE bit if doing signal return */
	err |= __get_user(msr, &sc->gp_regs[PT_MSR]);
	if (sig)
		regs->msr = (regs->msr & ~MSR_LE) | (msr & MSR_LE);
	err |= __get_user(regs->orig_gpr3, &sc->gp_regs[PT_ORIG_R3]);
	err |= __get_user(regs->ctr, &sc->gp_regs[PT_CTR]);
	err |= __get_user(regs->link, &sc->gp_regs[PT_LNK]);
	err |= __get_user(regs->xer, &sc->gp_regs[PT_XER]);
	err |= __get_user(regs->ccr, &sc->gp_regs[PT_CCR]);
	/* skip SOFTE */
	regs->trap = 0;
	err |= __get_user(regs->dar, &sc->gp_regs[PT_DAR]);
	err |= __get_user(regs->dsisr, &sc->gp_regs[PT_DSISR]);
	err |= __get_user(regs->result, &sc->gp_regs[PT_RESULT]);

	if (!sig)
		regs->gpr[13] = save_r13;
	if (set != NULL)
		err |=  __get_user(set->sig[0], &sc->oldmask);

	/*
	 * Do this before updating the thread state in
	 * current->thread.fpr/vr.  That way, if we get preempted
	 * and another task grabs the FPU/Altivec, it won't be
	 * tempted to save the current CPU state into the thread_struct
	 * and corrupt what we are writing there.
	 */
	discard_lazy_cpu_state();

	/*
	 * Force reload of FP/VEC.
	 * This has to be done before copying stuff into current->thread.fpr/vr
	 * for the reasons explained in the previous comment.
	 */
	regs->msr &= ~(MSR_FP | MSR_FE0 | MSR_FE1 | MSR_VEC | MSR_VSX);

#ifdef CONFIG_ALTIVEC
	err |= __get_user(v_regs, &sc->v_regs);
	if (err)
		return err;
	if (v_regs && !access_ok(VERIFY_READ, v_regs, 34 * sizeof(vector128)))
		return -EFAULT;
	/* Copy 33 vec registers (vr0..31 and vscr) from the stack */
	if (v_regs != 0 && (msr & MSR_VEC) != 0)
		err |= __copy_from_user(current->thread.vr, v_regs,
					33 * sizeof(vector128));
	else if (current->thread.used_vr)
		memset(current->thread.vr, 0, 33 * sizeof(vector128));
	/* Always get VRSAVE back */
	if (v_regs != 0)
		err |= __get_user(current->thread.vrsave, (u32 __user *)&v_regs[33]);
	else
		current->thread.vrsave = 0;
#endif /* CONFIG_ALTIVEC */
	/* restore floating point */
	err |= copy_fpr_from_user(current, &sc->fp_regs);
#ifdef CONFIG_VSX
	/*
	 * Get additional VSX data. Update v_regs to point after the
	 * VMX data.  Copy VSX low doubleword from userspace to local
	 * buffer for formatting, then into the taskstruct.
	 */
	v_regs += ELF_NVRREG;
	if ((msr & MSR_VSX) != 0)
		err |= copy_vsx_from_user(current, v_regs);
	else
		for (i = 0; i < 32 ; i++)
			current->thread.fpr[i][TS_VSRLOWOFFSET] = 0;
#endif
	return err;
}

#ifdef CONFIG_PPC_TRANSACTIONAL_MEM
/*
 * Restore the two sigcontexts from the frame of a transactional processes.
 */

static long restore_tm_sigcontexts(struct pt_regs *regs,
				   struct sigcontext __user *sc,
				   struct sigcontext __user *tm_sc)
{
#ifdef CONFIG_ALTIVEC
	elf_vrreg_t __user *v_regs, *tm_v_regs;
#endif
	unsigned long err = 0;
	unsigned long msr;
#ifdef CONFIG_VSX
	int i;
#endif
	/* copy the GPRs */
	err |= __copy_from_user(regs->gpr, tm_sc->gp_regs, sizeof(regs->gpr));
	err |= __copy_from_user(&current->thread.ckpt_regs, sc->gp_regs,
				sizeof(regs->gpr));

	/*
	 * TFHAR is restored from the checkpointed 'wound-back' ucontext's NIP.
	 * TEXASR was set by the signal delivery reclaim, as was TFIAR.
	 * Users doing anything abhorrent like thread-switching w/ signals for
	 * TM-Suspended code will have to back TEXASR/TFIAR up themselves.
	 * For the case of getting a signal and simply returning from it,
	 * we don't need to re-copy them here.
	 */
	err |= __get_user(regs->nip, &tm_sc->gp_regs[PT_NIP]);
	err |= __get_user(current->thread.tm_tfhar, &sc->gp_regs[PT_NIP]);

	/* get MSR separately, transfer the LE bit if doing signal return */
	err |= __get_user(msr, &sc->gp_regs[PT_MSR]);
	regs->msr = (regs->msr & ~MSR_LE) | (msr & MSR_LE);

	/* The following non-GPR non-FPR non-VR state is also checkpointed: */
	err |= __get_user(regs->ctr, &tm_sc->gp_regs[PT_CTR]);
	err |= __get_user(regs->link, &tm_sc->gp_regs[PT_LNK]);
	err |= __get_user(regs->xer, &tm_sc->gp_regs[PT_XER]);
	err |= __get_user(regs->ccr, &tm_sc->gp_regs[PT_CCR]);
	err |= __get_user(current->thread.ckpt_regs.ctr,
			  &sc->gp_regs[PT_CTR]);
	err |= __get_user(current->thread.ckpt_regs.link,
			  &sc->gp_regs[PT_LNK]);
	err |= __get_user(current->thread.ckpt_regs.xer,
			  &sc->gp_regs[PT_XER]);
	err |= __get_user(current->thread.ckpt_regs.ccr,
			  &sc->gp_regs[PT_CCR]);

	/* These regs are not checkpointed; they can go in 'regs'. */
	err |= __get_user(regs->trap, &sc->gp_regs[PT_TRAP]);
	err |= __get_user(regs->dar, &sc->gp_regs[PT_DAR]);
	err |= __get_user(regs->dsisr, &sc->gp_regs[PT_DSISR]);
	err |= __get_user(regs->result, &sc->gp_regs[PT_RESULT]);

	/*
	 * Do this before updating the thread state in
	 * current->thread.fpr/vr.  That way, if we get preempted
	 * and another task grabs the FPU/Altivec, it won't be
	 * tempted to save the current CPU state into the thread_struct
	 * and corrupt what we are writing there.
	 */
	discard_lazy_cpu_state();

	/*
	 * Force reload of FP/VEC.
	 * This has to be done before copying stuff into current->thread.fpr/vr
	 * for the reasons explained in the previous comment.
	 */
	regs->msr &= ~(MSR_FP | MSR_FE0 | MSR_FE1 | MSR_VEC | MSR_VSX);

#ifdef CONFIG_ALTIVEC
	err |= __get_user(v_regs, &sc->v_regs);
	err |= __get_user(tm_v_regs, &tm_sc->v_regs);
	if (err)
		return err;
	if (v_regs && !access_ok(VERIFY_READ, v_regs, 34 * sizeof(vector128)))
		return -EFAULT;
	if (tm_v_regs && !access_ok(VERIFY_READ,
				    tm_v_regs, 34 * sizeof(vector128)))
		return -EFAULT;
	/* Copy 33 vec registers (vr0..31 and vscr) from the stack */
	if (v_regs != 0 && tm_v_regs != 0 && (msr & MSR_VEC) != 0) {
		err |= __copy_from_user(current->thread.vr, v_regs,
					33 * sizeof(vector128));
		err |= __copy_from_user(current->thread.transact_vr, tm_v_regs,
					33 * sizeof(vector128));
	}
	else if (current->thread.used_vr) {
		memset(current->thread.vr, 0, 33 * sizeof(vector128));
		memset(current->thread.transact_vr, 0, 33 * sizeof(vector128));
	}
	/* Always get VRSAVE back */
	if (v_regs != 0 && tm_v_regs != 0) {
		err |= __get_user(current->thread.vrsave,
				  (u32 __user *)&v_regs[33]);
		err |= __get_user(current->thread.transact_vrsave,
				  (u32 __user *)&tm_v_regs[33]);
	}
	else {
		current->thread.vrsave = 0;
		current->thread.transact_vrsave = 0;
	}
#endif /* CONFIG_ALTIVEC */
	/* restore floating point */
	err |= copy_fpr_from_user(current, &sc->fp_regs);
	err |= copy_transact_fpr_from_user(current, &tm_sc->fp_regs);
#ifdef CONFIG_VSX
	/*
	 * Get additional VSX data. Update v_regs to point after the
	 * VMX data.  Copy VSX low doubleword from userspace to local
	 * buffer for formatting, then into the taskstruct.
	 */
	if (v_regs && ((msr & MSR_VSX) != 0)) {
		v_regs += ELF_NVRREG;
		tm_v_regs += ELF_NVRREG;
		err |= copy_vsx_from_user(current, v_regs);
		err |= copy_transact_vsx_from_user(current, tm_v_regs);
	} else {
		for (i = 0; i < 32 ; i++) {
			current->thread.fpr[i][TS_VSRLOWOFFSET] = 0;
			current->thread.transact_fpr[i][TS_VSRLOWOFFSET] = 0;
		}
	}
#endif
	tm_enable();
	/* This loads the checkpointed FP/VEC state, if used */
	tm_recheckpoint(&current->thread, msr);
	/* The task has moved into TM state S, so ensure MSR reflects this: */
	regs->msr = (regs->msr & ~MSR_TS_MASK) | __MASK(33);

	/* This loads the speculative FP/VEC state, if used */
	if (msr & MSR_FP) {
		do_load_up_transact_fpu(&current->thread);
		regs->msr |= (MSR_FP | current->thread.fpexc_mode);
	}
	if (msr & MSR_VEC) {
		do_load_up_transact_altivec(&current->thread);
		regs->msr |= MSR_VEC;
	}

	return err;
}
#endif

/*
 * Setup the trampoline code on the stack
 */
static long setup_trampoline(unsigned int syscall, unsigned int __user *tramp)
{
	int i;
	long err = 0;

	/* addi r1, r1, __SIGNAL_FRAMESIZE  # Pop the dummy stackframe */
	err |= __put_user(0x38210000UL | (__SIGNAL_FRAMESIZE & 0xffff), &tramp[0]);
	/* li r0, __NR_[rt_]sigreturn| */
	err |= __put_user(0x38000000UL | (syscall & 0xffff), &tramp[1]);
	/* sc */
	err |= __put_user(0x44000002UL, &tramp[2]);

	/* Minimal traceback info */
	for (i=TRAMP_TRACEBACK; i < TRAMP_SIZE ;i++)
		err |= __put_user(0, &tramp[i]);

	if (!err)
		flush_icache_range((unsigned long) &tramp[0],
			   (unsigned long) &tramp[TRAMP_SIZE]);

	return err;
}

/*
 * Userspace code may pass a ucontext which doesn't include VSX added
 * at the end.  We need to check for this case.
 */
#define UCONTEXTSIZEWITHOUTVSX \
		(sizeof(struct ucontext) - 32*sizeof(long))

/*
 * Handle {get,set,swap}_context operations
 */
int sys_swapcontext(struct ucontext __user *old_ctx,
		    struct ucontext __user *new_ctx,
		    long ctx_size, long r6, long r7, long r8, struct pt_regs *regs)
{
	unsigned char tmp;
	sigset_t set;
	unsigned long new_msr = 0;
	int ctx_has_vsx_region = 0;

	if (new_ctx &&
	    get_user(new_msr, &new_ctx->uc_mcontext.gp_regs[PT_MSR]))
		return -EFAULT;
	/*
	 * Check that the context is not smaller than the original
	 * size (with VMX but without VSX)
	 */
	if (ctx_size < UCONTEXTSIZEWITHOUTVSX)
		return -EINVAL;
	/*
	 * If the new context state sets the MSR VSX bits but
	 * it doesn't provide VSX state.
	 */
	if ((ctx_size < sizeof(struct ucontext)) &&
	    (new_msr & MSR_VSX))
		return -EINVAL;
	/* Does the context have enough room to store VSX data? */
	if (ctx_size >= sizeof(struct ucontext))
		ctx_has_vsx_region = 1;

	if (old_ctx != NULL) {
		if (!access_ok(VERIFY_WRITE, old_ctx, ctx_size)
		    || setup_sigcontext(&old_ctx->uc_mcontext, regs, 0, NULL, 0,
					ctx_has_vsx_region)
		    || __copy_to_user(&old_ctx->uc_sigmask,
				      &current->blocked, sizeof(sigset_t)))
			return -EFAULT;
	}
	if (new_ctx == NULL)
		return 0;
	if (!access_ok(VERIFY_READ, new_ctx, ctx_size)
	    || __get_user(tmp, (u8 __user *) new_ctx)
	    || __get_user(tmp, (u8 __user *) new_ctx + ctx_size - 1))
		return -EFAULT;

	/*
	 * If we get a fault copying the context into the kernel's
	 * image of the user's registers, we can't just return -EFAULT
	 * because the user's registers will be corrupted.  For instance
	 * the NIP value may have been updated but not some of the
	 * other registers.  Given that we have done the access_ok
	 * and successfully read the first and last bytes of the region
	 * above, this should only happen in an out-of-memory situation
	 * or if another thread unmaps the region containing the context.
	 * We kill the task with a SIGSEGV in this situation.
	 */

	if (__copy_from_user(&set, &new_ctx->uc_sigmask, sizeof(set)))
		do_exit(SIGSEGV);
	set_current_blocked(&set);
	if (restore_sigcontext(regs, NULL, 0, &new_ctx->uc_mcontext))
		do_exit(SIGSEGV);

	/* This returns like rt_sigreturn */
	set_thread_flag(TIF_RESTOREALL);
	return 0;
}


/*
 * Do a signal return; undo the signal stack.
 */

int sys_rt_sigreturn(unsigned long r3, unsigned long r4, unsigned long r5,
		     unsigned long r6, unsigned long r7, unsigned long r8,
		     struct pt_regs *regs)
{
	struct ucontext __user *uc = (struct ucontext __user *)regs->gpr[1];
	sigset_t set;
#ifdef CONFIG_PPC_TRANSACTIONAL_MEM
	unsigned long msr;
#endif

	/* Always make any pending restarted system calls return -EINTR */
	current_thread_info()->restart_block.fn = do_no_restart_syscall;

	if (!access_ok(VERIFY_READ, uc, sizeof(*uc)))
		goto badframe;

	if (__copy_from_user(&set, &uc->uc_sigmask, sizeof(set)))
		goto badframe;
	set_current_blocked(&set);
#ifdef CONFIG_PPC_TRANSACTIONAL_MEM
	if (__get_user(msr, &uc->uc_mcontext.gp_regs[PT_MSR]))
		goto badframe;
	if (MSR_TM_SUSPENDED(msr)) {
		/* We recheckpoint on return. */
		struct ucontext __user *uc_transact;
		if (__get_user(uc_transact, &uc->uc_link))
			goto badframe;
		if (restore_tm_sigcontexts(regs, &uc->uc_mcontext,
					   &uc_transact->uc_mcontext))
			goto badframe;
	}
	else
	/* Fall through, for non-TM restore */
#endif
	if (restore_sigcontext(regs, NULL, 1, &uc->uc_mcontext))
		goto badframe;

	if (restore_altstack(&uc->uc_stack))
		goto badframe;

	set_thread_flag(TIF_RESTOREALL);
	return 0;

badframe:
#if DEBUG_SIG
	printk("badframe in sys_rt_sigreturn, regs=%p uc=%p &uc->uc_mcontext=%p\n",
	       regs, uc, &uc->uc_mcontext);
#endif
	if (show_unhandled_signals)
		printk_ratelimited(regs->msr & MSR_64BIT ? fmt64 : fmt32,
				   current->comm, current->pid, "rt_sigreturn",
				   (long)uc, regs->nip, regs->link);

	force_sig(SIGSEGV, current);
	return 0;
}

int handle_rt_signal64(int signr, struct k_sigaction *ka, siginfo_t *info,
		sigset_t *set, struct pt_regs *regs)
{
	/* Handler is *really* a pointer to the function descriptor for
	 * the signal routine.  The first entry in the function
	 * descriptor is the entry address of signal and the second
	 * entry is the TOC value we need to use.
	 */
	func_descr_t __user *funct_desc_ptr;
	struct rt_sigframe __user *frame;
	unsigned long newsp = 0;
	long err = 0;

	frame = get_sigframe(ka, regs, sizeof(*frame), 0);
	if (unlikely(frame == NULL))
		goto badframe;

	err |= __put_user(&frame->info, &frame->pinfo);
	err |= __put_user(&frame->uc, &frame->puc);
	err |= copy_siginfo_to_user(&frame->info, info);
	if (err)
		goto badframe;

	/* Create the ucontext.  */
	err |= __put_user(0, &frame->uc.uc_flags);
<<<<<<< HEAD
	err |= __put_user(current->sas_ss_sp, &frame->uc.uc_stack.ss_sp);
	err |= __put_user(sas_ss_flags(regs->gpr[1]),
			  &frame->uc.uc_stack.ss_flags);
	err |= __put_user(current->sas_ss_size, &frame->uc.uc_stack.ss_size);
#ifdef CONFIG_PPC_TRANSACTIONAL_MEM
	if (MSR_TM_ACTIVE(regs->msr)) {
		/* The ucontext_t passed to userland points to the second
		 * ucontext_t (for transactional state) with its uc_link ptr.
		 */
		err |= __put_user(&frame->uc_transact, &frame->uc.uc_link);
		err |= setup_tm_sigcontexts(&frame->uc.uc_mcontext,
					    &frame->uc_transact.uc_mcontext,
					    regs, signr,
					    NULL,
					    (unsigned long)ka->sa.sa_handler);
	} else
#endif
	{
		err |= __put_user(0, &frame->uc.uc_link);
		err |= setup_sigcontext(&frame->uc.uc_mcontext, regs, signr,
					NULL, (unsigned long)ka->sa.sa_handler,
					1);
	}
=======
	err |= __put_user(0, &frame->uc.uc_link);
	err |= __save_altstack(&frame->uc.uc_stack, regs->gpr[1]);
	err |= setup_sigcontext(&frame->uc.uc_mcontext, regs, signr, NULL,
				(unsigned long)ka->sa.sa_handler, 1);
>>>>>>> 235b8022
	err |= __copy_to_user(&frame->uc.uc_sigmask, set, sizeof(*set));
	if (err)
		goto badframe;

	/* Make sure signal handler doesn't get spurious FP exceptions */
	current->thread.fpscr.val = 0;
#ifdef CONFIG_PPC_TRANSACTIONAL_MEM
	/* Remove TM bits from thread's MSR.  The MSR in the sigcontext
	 * just indicates to userland that we were doing a transaction, but we
	 * don't want to return in transactional state:
	 */
	regs->msr &= ~MSR_TS_MASK;
#endif

	/* Set up to return from userspace. */
	if (vdso64_rt_sigtramp && current->mm->context.vdso_base) {
		regs->link = current->mm->context.vdso_base + vdso64_rt_sigtramp;
	} else {
		err |= setup_trampoline(__NR_rt_sigreturn, &frame->tramp[0]);
		if (err)
			goto badframe;
		regs->link = (unsigned long) &frame->tramp[0];
	}
	funct_desc_ptr = (func_descr_t __user *) ka->sa.sa_handler;

	/* Allocate a dummy caller frame for the signal handler. */
	newsp = ((unsigned long)frame) - __SIGNAL_FRAMESIZE;
	err |= put_user(regs->gpr[1], (unsigned long __user *)newsp);

	/* Set up "regs" so we "return" to the signal handler. */
	err |= get_user(regs->nip, &funct_desc_ptr->entry);
	/* enter the signal handler in big-endian mode */
	regs->msr &= ~MSR_LE;
	regs->gpr[1] = newsp;
	err |= get_user(regs->gpr[2], &funct_desc_ptr->toc);
	regs->gpr[3] = signr;
	regs->result = 0;
	if (ka->sa.sa_flags & SA_SIGINFO) {
		err |= get_user(regs->gpr[4], (unsigned long __user *)&frame->pinfo);
		err |= get_user(regs->gpr[5], (unsigned long __user *)&frame->puc);
		regs->gpr[6] = (unsigned long) frame;
	} else {
		regs->gpr[4] = (unsigned long)&frame->uc.uc_mcontext;
	}
	if (err)
		goto badframe;

	return 1;

badframe:
#if DEBUG_SIG
	printk("badframe in setup_rt_frame, regs=%p frame=%p newsp=%lx\n",
	       regs, frame, newsp);
#endif
	if (show_unhandled_signals)
		printk_ratelimited(regs->msr & MSR_64BIT ? fmt64 : fmt32,
				   current->comm, current->pid, "setup_rt_frame",
				   (long)frame, regs->nip, regs->link);

	force_sigsegv(signr, current);
	return 0;
}<|MERGE_RESOLUTION|>--- conflicted
+++ resolved
@@ -721,11 +721,7 @@
 
 	/* Create the ucontext.  */
 	err |= __put_user(0, &frame->uc.uc_flags);
-<<<<<<< HEAD
-	err |= __put_user(current->sas_ss_sp, &frame->uc.uc_stack.ss_sp);
-	err |= __put_user(sas_ss_flags(regs->gpr[1]),
-			  &frame->uc.uc_stack.ss_flags);
-	err |= __put_user(current->sas_ss_size, &frame->uc.uc_stack.ss_size);
+	err |= __save_altstack(&frame->uc.uc_stack, regs->gpr[1]);
 #ifdef CONFIG_PPC_TRANSACTIONAL_MEM
 	if (MSR_TM_ACTIVE(regs->msr)) {
 		/* The ucontext_t passed to userland points to the second
@@ -745,12 +741,6 @@
 					NULL, (unsigned long)ka->sa.sa_handler,
 					1);
 	}
-=======
-	err |= __put_user(0, &frame->uc.uc_link);
-	err |= __save_altstack(&frame->uc.uc_stack, regs->gpr[1]);
-	err |= setup_sigcontext(&frame->uc.uc_mcontext, regs, signr, NULL,
-				(unsigned long)ka->sa.sa_handler, 1);
->>>>>>> 235b8022
 	err |= __copy_to_user(&frame->uc.uc_sigmask, set, sizeof(*set));
 	if (err)
 		goto badframe;
