// SPDX-License-Identifier: GPL-2.0-or-later
/*
 * Copyright (C) 2015 Free Electrons
 * Copyright (C) 2015 NextThing Co
 *
 * Maxime Ripard <maxime.ripard@free-electrons.com>
 */

#include <drm/drmP.h>
#include <drm/drm_atomic_helper.h>
#include <drm/drm_connector.h>
#include <drm/drm_crtc.h>
#include <drm/drm_encoder.h>
#include <drm/drm_modes.h>
#include <drm/drm_of.h>
#include <drm/drm_panel.h>
#include <drm/drm_probe_helper.h>

#include <uapi/drm/drm_mode.h>

#include <linux/component.h>
#include <linux/ioport.h>
#include <linux/of_address.h>
#include <linux/of_device.h>
#include <linux/of_irq.h>
#include <linux/regmap.h>
#include <linux/reset.h>

#include "sun4i_crtc.h"
#include "sun4i_dotclock.h"
#include "sun4i_drv.h"
#include "sun4i_lvds.h"
#include "sun4i_rgb.h"
#include "sun4i_tcon.h"
#include "sun6i_mipi_dsi.h"
#include "sun8i_tcon_top.h"
#include "sunxi_engine.h"

static struct drm_connector *sun4i_tcon_get_connector(const struct drm_encoder *encoder)
{
	struct drm_connector *connector;
	struct drm_connector_list_iter iter;

	drm_connector_list_iter_begin(encoder->dev, &iter);
	drm_for_each_connector_iter(connector, &iter)
		if (connector->encoder == encoder) {
			drm_connector_list_iter_end(&iter);
			return connector;
		}
	drm_connector_list_iter_end(&iter);

	return NULL;
}

static int sun4i_tcon_get_pixel_depth(const struct drm_encoder *encoder)
{
	struct drm_connector *connector;
	struct drm_display_info *info;

	connector = sun4i_tcon_get_connector(encoder);
	if (!connector)
		return -EINVAL;

	info = &connector->display_info;
	if (info->num_bus_formats != 1)
		return -EINVAL;

	switch (info->bus_formats[0]) {
	case MEDIA_BUS_FMT_RGB666_1X7X3_SPWG:
		return 18;

	case MEDIA_BUS_FMT_RGB888_1X7X4_JEIDA:
	case MEDIA_BUS_FMT_RGB888_1X7X4_SPWG:
		return 24;
	}

	return -EINVAL;
}

static void sun4i_tcon_channel_set_status(struct sun4i_tcon *tcon, int channel,
					  bool enabled)
{
	struct clk *clk;

	switch (channel) {
	case 0:
		WARN_ON(!tcon->quirks->has_channel_0);
		regmap_update_bits(tcon->regs, SUN4I_TCON0_CTL_REG,
				   SUN4I_TCON0_CTL_TCON_ENABLE,
				   enabled ? SUN4I_TCON0_CTL_TCON_ENABLE : 0);
		clk = tcon->dclk;
		break;
	case 1:
		WARN_ON(!tcon->quirks->has_channel_1);
		regmap_update_bits(tcon->regs, SUN4I_TCON1_CTL_REG,
				   SUN4I_TCON1_CTL_TCON_ENABLE,
				   enabled ? SUN4I_TCON1_CTL_TCON_ENABLE : 0);
		clk = tcon->sclk1;
		break;
	default:
		DRM_WARN("Unknown channel... doing nothing\n");
		return;
	}

	if (enabled) {
		clk_prepare_enable(clk);
		clk_rate_exclusive_get(clk);
	} else {
		clk_rate_exclusive_put(clk);
		clk_disable_unprepare(clk);
	}
}

static void sun4i_tcon_lvds_set_status(struct sun4i_tcon *tcon,
				       const struct drm_encoder *encoder,
				       bool enabled)
{
	if (enabled) {
		u8 val;

		regmap_update_bits(tcon->regs, SUN4I_TCON0_LVDS_IF_REG,
				   SUN4I_TCON0_LVDS_IF_EN,
				   SUN4I_TCON0_LVDS_IF_EN);

		/*
		 * As their name suggest, these values only apply to the A31
		 * and later SoCs. We'll have to rework this when merging
		 * support for the older SoCs.
		 */
		regmap_write(tcon->regs, SUN4I_TCON0_LVDS_ANA0_REG,
			     SUN6I_TCON0_LVDS_ANA0_C(2) |
			     SUN6I_TCON0_LVDS_ANA0_V(3) |
			     SUN6I_TCON0_LVDS_ANA0_PD(2) |
			     SUN6I_TCON0_LVDS_ANA0_EN_LDO);
		udelay(2);

		regmap_update_bits(tcon->regs, SUN4I_TCON0_LVDS_ANA0_REG,
				   SUN6I_TCON0_LVDS_ANA0_EN_MB,
				   SUN6I_TCON0_LVDS_ANA0_EN_MB);
		udelay(2);

		regmap_update_bits(tcon->regs, SUN4I_TCON0_LVDS_ANA0_REG,
				   SUN6I_TCON0_LVDS_ANA0_EN_DRVC,
				   SUN6I_TCON0_LVDS_ANA0_EN_DRVC);

		if (sun4i_tcon_get_pixel_depth(encoder) == 18)
			val = 7;
		else
			val = 0xf;

		regmap_write_bits(tcon->regs, SUN4I_TCON0_LVDS_ANA0_REG,
				  SUN6I_TCON0_LVDS_ANA0_EN_DRVD(0xf),
				  SUN6I_TCON0_LVDS_ANA0_EN_DRVD(val));
	} else {
		regmap_update_bits(tcon->regs, SUN4I_TCON0_LVDS_IF_REG,
				   SUN4I_TCON0_LVDS_IF_EN, 0);
	}
}

void sun4i_tcon_set_status(struct sun4i_tcon *tcon,
			   const struct drm_encoder *encoder,
			   bool enabled)
{
	bool is_lvds = false;
	int channel;

	switch (encoder->encoder_type) {
	case DRM_MODE_ENCODER_LVDS:
		is_lvds = true;
		/* Fallthrough */
	case DRM_MODE_ENCODER_DSI:
	case DRM_MODE_ENCODER_NONE:
		channel = 0;
		break;
	case DRM_MODE_ENCODER_TMDS:
	case DRM_MODE_ENCODER_TVDAC:
		channel = 1;
		break;
	default:
		DRM_DEBUG_DRIVER("Unknown encoder type, doing nothing...\n");
		return;
	}

	if (is_lvds && !enabled)
		sun4i_tcon_lvds_set_status(tcon, encoder, false);

	regmap_update_bits(tcon->regs, SUN4I_TCON_GCTL_REG,
			   SUN4I_TCON_GCTL_TCON_ENABLE,
			   enabled ? SUN4I_TCON_GCTL_TCON_ENABLE : 0);

	if (is_lvds && enabled)
		sun4i_tcon_lvds_set_status(tcon, encoder, true);

	sun4i_tcon_channel_set_status(tcon, channel, enabled);
}

void sun4i_tcon_enable_vblank(struct sun4i_tcon *tcon, bool enable)
{
	u32 mask, val = 0;

	DRM_DEBUG_DRIVER("%sabling VBLANK interrupt\n", enable ? "En" : "Dis");

	mask = SUN4I_TCON_GINT0_VBLANK_ENABLE(0) |
		SUN4I_TCON_GINT0_VBLANK_ENABLE(1) |
		SUN4I_TCON_GINT0_TCON0_TRI_FINISH_ENABLE;

	if (enable)
		val = mask;

	regmap_update_bits(tcon->regs, SUN4I_TCON_GINT0_REG, mask, val);
}
EXPORT_SYMBOL(sun4i_tcon_enable_vblank);

/*
 * This function is a helper for TCON output muxing. The TCON output
 * muxing control register in earlier SoCs (without the TCON TOP block)
 * are located in TCON0. This helper returns a pointer to TCON0's
 * sun4i_tcon structure, or NULL if not found.
 */
static struct sun4i_tcon *sun4i_get_tcon0(struct drm_device *drm)
{
	struct sun4i_drv *drv = drm->dev_private;
	struct sun4i_tcon *tcon;

	list_for_each_entry(tcon, &drv->tcon_list, list)
		if (tcon->id == 0)
			return tcon;

	dev_warn(drm->dev,
		 "TCON0 not found, display output muxing may not work\n");

	return NULL;
}

static void sun4i_tcon_set_mux(struct sun4i_tcon *tcon, int channel,
			       const struct drm_encoder *encoder)
{
	int ret = -ENOTSUPP;

	if (tcon->quirks->set_mux)
		ret = tcon->quirks->set_mux(tcon, encoder);

	DRM_DEBUG_DRIVER("Muxing encoder %s to CRTC %s: %d\n",
			 encoder->name, encoder->crtc->name, ret);
}

static int sun4i_tcon_get_clk_delay(const struct drm_display_mode *mode,
				    int channel)
{
	int delay = mode->vtotal - mode->vdisplay;

	if (mode->flags & DRM_MODE_FLAG_INTERLACE)
		delay /= 2;

	if (channel == 1)
		delay -= 2;

	delay = min(delay, 30);

	DRM_DEBUG_DRIVER("TCON %d clock delay %u\n", channel, delay);

	return delay;
}

static void sun4i_tcon0_mode_set_common(struct sun4i_tcon *tcon,
					const struct drm_display_mode *mode)
{
	/* Configure the dot clock */
	clk_set_rate(tcon->dclk, mode->crtc_clock * 1000);

	/* Set the resolution */
	regmap_write(tcon->regs, SUN4I_TCON0_BASIC0_REG,
		     SUN4I_TCON0_BASIC0_X(mode->crtc_hdisplay) |
		     SUN4I_TCON0_BASIC0_Y(mode->crtc_vdisplay));
}

static void sun4i_tcon0_mode_set_dithering(struct sun4i_tcon *tcon,
					   const struct drm_connector *connector)
{
	u32 bus_format = 0;
	u32 val = 0;

	/* XXX Would this ever happen? */
	if (!connector)
		return;

	/*
	 * FIXME: Undocumented bits
	 *
	 * The whole dithering process and these parameters are not
	 * explained in the vendor documents or BSP kernel code.
	 */
	regmap_write(tcon->regs, SUN4I_TCON0_FRM_SEED_PR_REG, 0x11111111);
	regmap_write(tcon->regs, SUN4I_TCON0_FRM_SEED_PG_REG, 0x11111111);
	regmap_write(tcon->regs, SUN4I_TCON0_FRM_SEED_PB_REG, 0x11111111);
	regmap_write(tcon->regs, SUN4I_TCON0_FRM_SEED_LR_REG, 0x11111111);
	regmap_write(tcon->regs, SUN4I_TCON0_FRM_SEED_LG_REG, 0x11111111);
	regmap_write(tcon->regs, SUN4I_TCON0_FRM_SEED_LB_REG, 0x11111111);
	regmap_write(tcon->regs, SUN4I_TCON0_FRM_TBL0_REG, 0x01010000);
	regmap_write(tcon->regs, SUN4I_TCON0_FRM_TBL1_REG, 0x15151111);
	regmap_write(tcon->regs, SUN4I_TCON0_FRM_TBL2_REG, 0x57575555);
	regmap_write(tcon->regs, SUN4I_TCON0_FRM_TBL3_REG, 0x7f7f7777);

	/* Do dithering if panel only supports 6 bits per color */
	if (connector->display_info.bpc == 6)
		val |= SUN4I_TCON0_FRM_CTL_EN;

	if (connector->display_info.num_bus_formats == 1)
		bus_format = connector->display_info.bus_formats[0];

	/* Check the connection format */
	switch (bus_format) {
	case MEDIA_BUS_FMT_RGB565_1X16:
		/* R and B components are only 5 bits deep */
		val |= SUN4I_TCON0_FRM_CTL_MODE_R;
		val |= SUN4I_TCON0_FRM_CTL_MODE_B;
	case MEDIA_BUS_FMT_RGB666_1X18:
	case MEDIA_BUS_FMT_RGB666_1X7X3_SPWG:
		/* Fall through: enable dithering */
		val |= SUN4I_TCON0_FRM_CTL_EN;
		break;
	}

	/* Write dithering settings */
	regmap_write(tcon->regs, SUN4I_TCON_FRM_CTL_REG, val);
}

static void sun4i_tcon0_mode_set_cpu(struct sun4i_tcon *tcon,
				     const struct drm_encoder *encoder,
				     const struct drm_display_mode *mode)
{
	/* TODO support normal CPU interface modes */
	struct sun6i_dsi *dsi = encoder_to_sun6i_dsi(encoder);
	struct mipi_dsi_device *device = dsi->device;
	u8 bpp = mipi_dsi_pixel_format_to_bpp(device->format);
	u8 lanes = device->lanes;
	u32 block_space, start_delay;
	u32 tcon_div;

	tcon->dclk_min_div = SUN6I_DSI_TCON_DIV;
	tcon->dclk_max_div = SUN6I_DSI_TCON_DIV;

	sun4i_tcon0_mode_set_common(tcon, mode);

	/* Set dithering if needed */
	sun4i_tcon0_mode_set_dithering(tcon, sun4i_tcon_get_connector(encoder));

	regmap_update_bits(tcon->regs, SUN4I_TCON0_CTL_REG,
			   SUN4I_TCON0_CTL_IF_MASK,
			   SUN4I_TCON0_CTL_IF_8080);

	regmap_write(tcon->regs, SUN4I_TCON_ECC_FIFO_REG,
		     SUN4I_TCON_ECC_FIFO_EN);

	regmap_write(tcon->regs, SUN4I_TCON0_CPU_IF_REG,
		     SUN4I_TCON0_CPU_IF_MODE_DSI |
		     SUN4I_TCON0_CPU_IF_TRI_FIFO_FLUSH |
		     SUN4I_TCON0_CPU_IF_TRI_FIFO_EN |
		     SUN4I_TCON0_CPU_IF_TRI_EN);

	/*
	 * This looks suspicious, but it works...
	 *
	 * The datasheet says that this should be set higher than 20 *
	 * pixel cycle, but it's not clear what a pixel cycle is.
	 */
	regmap_read(tcon->regs, SUN4I_TCON0_DCLK_REG, &tcon_div);
	tcon_div &= GENMASK(6, 0);
	block_space = mode->htotal * bpp / (tcon_div * lanes);
	block_space -= mode->hdisplay + 40;

	regmap_write(tcon->regs, SUN4I_TCON0_CPU_TRI0_REG,
		     SUN4I_TCON0_CPU_TRI0_BLOCK_SPACE(block_space) |
		     SUN4I_TCON0_CPU_TRI0_BLOCK_SIZE(mode->hdisplay));

	regmap_write(tcon->regs, SUN4I_TCON0_CPU_TRI1_REG,
		     SUN4I_TCON0_CPU_TRI1_BLOCK_NUM(mode->vdisplay));

	start_delay = (mode->crtc_vtotal - mode->crtc_vdisplay - 10 - 1);
	start_delay = start_delay * mode->crtc_htotal * 149;
	start_delay = start_delay / (mode->crtc_clock / 1000) / 8;
	regmap_write(tcon->regs, SUN4I_TCON0_CPU_TRI2_REG,
		     SUN4I_TCON0_CPU_TRI2_TRANS_START_SET(10) |
		     SUN4I_TCON0_CPU_TRI2_START_DELAY(start_delay));

	/*
	 * The Allwinner BSP has a comment that the period should be
	 * the display clock * 15, but uses an hardcoded 3000...
	 */
	regmap_write(tcon->regs, SUN4I_TCON_SAFE_PERIOD_REG,
		     SUN4I_TCON_SAFE_PERIOD_NUM(3000) |
		     SUN4I_TCON_SAFE_PERIOD_MODE(3));

	/* Enable the output on the pins */
	regmap_write(tcon->regs, SUN4I_TCON0_IO_TRI_REG,
		     0xe0000000);
}

static void sun4i_tcon0_mode_set_lvds(struct sun4i_tcon *tcon,
				      const struct drm_encoder *encoder,
				      const struct drm_display_mode *mode)
{
	unsigned int bp;
	u8 clk_delay;
	u32 reg, val = 0;

	WARN_ON(!tcon->quirks->has_channel_0);

	tcon->dclk_min_div = 7;
	tcon->dclk_max_div = 7;
	sun4i_tcon0_mode_set_common(tcon, mode);

	/* Set dithering if needed */
	sun4i_tcon0_mode_set_dithering(tcon, sun4i_tcon_get_connector(encoder));

	/* Adjust clock delay */
	clk_delay = sun4i_tcon_get_clk_delay(mode, 0);
	regmap_update_bits(tcon->regs, SUN4I_TCON0_CTL_REG,
			   SUN4I_TCON0_CTL_CLK_DELAY_MASK,
			   SUN4I_TCON0_CTL_CLK_DELAY(clk_delay));

	/*
	 * This is called a backporch in the register documentation,
	 * but it really is the back porch + hsync
	 */
	bp = mode->crtc_htotal - mode->crtc_hsync_start;
	DRM_DEBUG_DRIVER("Setting horizontal total %d, backporch %d\n",
			 mode->crtc_htotal, bp);

	/* Set horizontal display timings */
	regmap_write(tcon->regs, SUN4I_TCON0_BASIC1_REG,
		     SUN4I_TCON0_BASIC1_H_TOTAL(mode->htotal) |
		     SUN4I_TCON0_BASIC1_H_BACKPORCH(bp));

	/*
	 * This is called a backporch in the register documentation,
	 * but it really is the back porch + hsync
	 */
	bp = mode->crtc_vtotal - mode->crtc_vsync_start;
	DRM_DEBUG_DRIVER("Setting vertical total %d, backporch %d\n",
			 mode->crtc_vtotal, bp);

	/* Set vertical display timings */
	regmap_write(tcon->regs, SUN4I_TCON0_BASIC2_REG,
		     SUN4I_TCON0_BASIC2_V_TOTAL(mode->crtc_vtotal * 2) |
		     SUN4I_TCON0_BASIC2_V_BACKPORCH(bp));

	reg = SUN4I_TCON0_LVDS_IF_CLK_SEL_TCON0 |
		SUN4I_TCON0_LVDS_IF_DATA_POL_NORMAL |
		SUN4I_TCON0_LVDS_IF_CLK_POL_NORMAL;
	if (sun4i_tcon_get_pixel_depth(encoder) == 24)
		reg |= SUN4I_TCON0_LVDS_IF_BITWIDTH_24BITS;
	else
		reg |= SUN4I_TCON0_LVDS_IF_BITWIDTH_18BITS;

	regmap_write(tcon->regs, SUN4I_TCON0_LVDS_IF_REG, reg);

	/* Setup the polarity of the various signals */
	if (!(mode->flags & DRM_MODE_FLAG_PHSYNC))
		val |= SUN4I_TCON0_IO_POL_HSYNC_POSITIVE;

	if (!(mode->flags & DRM_MODE_FLAG_PVSYNC))
		val |= SUN4I_TCON0_IO_POL_VSYNC_POSITIVE;

	regmap_write(tcon->regs, SUN4I_TCON0_IO_POL_REG, val);

	/* Map output pins to channel 0 */
	regmap_update_bits(tcon->regs, SUN4I_TCON_GCTL_REG,
			   SUN4I_TCON_GCTL_IOMAP_MASK,
			   SUN4I_TCON_GCTL_IOMAP_TCON0);

	/* Enable the output on the pins */
	regmap_write(tcon->regs, SUN4I_TCON0_IO_TRI_REG, 0xe0000000);
}

static void sun4i_tcon0_mode_set_rgb(struct sun4i_tcon *tcon,
				     const struct drm_encoder *encoder,
				     const struct drm_display_mode *mode)
{
	struct drm_connector *connector = sun4i_tcon_get_connector(encoder);
	struct drm_display_info display_info = connector->display_info;
	unsigned int bp, hsync, vsync;
	u8 clk_delay;
	u32 val = 0;

	WARN_ON(!tcon->quirks->has_channel_0);

	tcon->dclk_min_div = 6;
	tcon->dclk_max_div = 127;
	sun4i_tcon0_mode_set_common(tcon, mode);

	/* Set dithering if needed */
	sun4i_tcon0_mode_set_dithering(tcon, connector);

	/* Adjust clock delay */
	clk_delay = sun4i_tcon_get_clk_delay(mode, 0);
	regmap_update_bits(tcon->regs, SUN4I_TCON0_CTL_REG,
			   SUN4I_TCON0_CTL_CLK_DELAY_MASK,
			   SUN4I_TCON0_CTL_CLK_DELAY(clk_delay));

	/*
	 * This is called a backporch in the register documentation,
	 * but it really is the back porch + hsync
	 */
	bp = mode->crtc_htotal - mode->crtc_hsync_start;
	DRM_DEBUG_DRIVER("Setting horizontal total %d, backporch %d\n",
			 mode->crtc_htotal, bp);

	/* Set horizontal display timings */
	regmap_write(tcon->regs, SUN4I_TCON0_BASIC1_REG,
		     SUN4I_TCON0_BASIC1_H_TOTAL(mode->crtc_htotal) |
		     SUN4I_TCON0_BASIC1_H_BACKPORCH(bp));

	/*
	 * This is called a backporch in the register documentation,
	 * but it really is the back porch + hsync
	 */
	bp = mode->crtc_vtotal - mode->crtc_vsync_start;
	DRM_DEBUG_DRIVER("Setting vertical total %d, backporch %d\n",
			 mode->crtc_vtotal, bp);

	/* Set vertical display timings */
	regmap_write(tcon->regs, SUN4I_TCON0_BASIC2_REG,
		     SUN4I_TCON0_BASIC2_V_TOTAL(mode->crtc_vtotal * 2) |
		     SUN4I_TCON0_BASIC2_V_BACKPORCH(bp));

	/* Set Hsync and Vsync length */
	hsync = mode->crtc_hsync_end - mode->crtc_hsync_start;
	vsync = mode->crtc_vsync_end - mode->crtc_vsync_start;
	DRM_DEBUG_DRIVER("Setting HSYNC %d, VSYNC %d\n", hsync, vsync);
	regmap_write(tcon->regs, SUN4I_TCON0_BASIC3_REG,
		     SUN4I_TCON0_BASIC3_V_SYNC(vsync) |
		     SUN4I_TCON0_BASIC3_H_SYNC(hsync));

	/* Setup the polarity of the various signals */
	if (mode->flags & DRM_MODE_FLAG_PHSYNC)
		val |= SUN4I_TCON0_IO_POL_HSYNC_POSITIVE;

	if (mode->flags & DRM_MODE_FLAG_PVSYNC)
		val |= SUN4I_TCON0_IO_POL_VSYNC_POSITIVE;

	if (display_info.bus_flags & DRM_BUS_FLAG_DE_LOW)
		val |= SUN4I_TCON0_IO_POL_DE_NEGATIVE;

	/*
	 * On A20 and similar SoCs, the only way to achieve Positive Edge
	 * (Rising Edge), is setting dclk clock phase to 2/3(240°).
	 * By default TCON works in Negative Edge(Falling Edge),
	 * this is why phase is set to 0 in that case.
	 * Unfortunately there's no way to logically invert dclk through
	 * IO_POL register.
	 * The only acceptable way to work, triple checked with scope,
	 * is using clock phase set to 0° for Negative Edge and set to 240°
	 * for Positive Edge.
	 * On A33 and similar SoCs there would be a 90° phase option,
	 * but it divides also dclk by 2.
	 * Following code is a way to avoid quirks all around TCON
	 * and DOTCLOCK drivers.
	 */
<<<<<<< HEAD
	if (display_info.bus_flags & DRM_BUS_FLAG_PIXDATA_POSEDGE)
		clk_set_phase(tcon->dclk, 240);

	if (display_info.bus_flags & DRM_BUS_FLAG_PIXDATA_NEGEDGE)
=======
	if (display_info.bus_flags & DRM_BUS_FLAG_PIXDATA_DRIVE_POSEDGE)
		clk_set_phase(tcon->dclk, 240);

	if (display_info.bus_flags & DRM_BUS_FLAG_PIXDATA_DRIVE_NEGEDGE)
>>>>>>> 0ecfebd2
		clk_set_phase(tcon->dclk, 0);

	regmap_update_bits(tcon->regs, SUN4I_TCON0_IO_POL_REG,
			   SUN4I_TCON0_IO_POL_HSYNC_POSITIVE |
			   SUN4I_TCON0_IO_POL_VSYNC_POSITIVE |
			   SUN4I_TCON0_IO_POL_DE_NEGATIVE,
			   val);

	/* Map output pins to channel 0 */
	regmap_update_bits(tcon->regs, SUN4I_TCON_GCTL_REG,
			   SUN4I_TCON_GCTL_IOMAP_MASK,
			   SUN4I_TCON_GCTL_IOMAP_TCON0);

	/* Enable the output on the pins */
	regmap_write(tcon->regs, SUN4I_TCON0_IO_TRI_REG, 0);
}

static void sun4i_tcon1_mode_set(struct sun4i_tcon *tcon,
				 const struct drm_display_mode *mode)
{
	unsigned int bp, hsync, vsync, vtotal;
	u8 clk_delay;
	u32 val;

	WARN_ON(!tcon->quirks->has_channel_1);

	/* Configure the dot clock */
	clk_set_rate(tcon->sclk1, mode->crtc_clock * 1000);

	/* Adjust clock delay */
	clk_delay = sun4i_tcon_get_clk_delay(mode, 1);
	regmap_update_bits(tcon->regs, SUN4I_TCON1_CTL_REG,
			   SUN4I_TCON1_CTL_CLK_DELAY_MASK,
			   SUN4I_TCON1_CTL_CLK_DELAY(clk_delay));

	/* Set interlaced mode */
	if (mode->flags & DRM_MODE_FLAG_INTERLACE)
		val = SUN4I_TCON1_CTL_INTERLACE_ENABLE;
	else
		val = 0;
	regmap_update_bits(tcon->regs, SUN4I_TCON1_CTL_REG,
			   SUN4I_TCON1_CTL_INTERLACE_ENABLE,
			   val);

	/* Set the input resolution */
	regmap_write(tcon->regs, SUN4I_TCON1_BASIC0_REG,
		     SUN4I_TCON1_BASIC0_X(mode->crtc_hdisplay) |
		     SUN4I_TCON1_BASIC0_Y(mode->crtc_vdisplay));

	/* Set the upscaling resolution */
	regmap_write(tcon->regs, SUN4I_TCON1_BASIC1_REG,
		     SUN4I_TCON1_BASIC1_X(mode->crtc_hdisplay) |
		     SUN4I_TCON1_BASIC1_Y(mode->crtc_vdisplay));

	/* Set the output resolution */
	regmap_write(tcon->regs, SUN4I_TCON1_BASIC2_REG,
		     SUN4I_TCON1_BASIC2_X(mode->crtc_hdisplay) |
		     SUN4I_TCON1_BASIC2_Y(mode->crtc_vdisplay));

	/* Set horizontal display timings */
	bp = mode->crtc_htotal - mode->crtc_hsync_start;
	DRM_DEBUG_DRIVER("Setting horizontal total %d, backporch %d\n",
			 mode->htotal, bp);
	regmap_write(tcon->regs, SUN4I_TCON1_BASIC3_REG,
		     SUN4I_TCON1_BASIC3_H_TOTAL(mode->crtc_htotal) |
		     SUN4I_TCON1_BASIC3_H_BACKPORCH(bp));

	bp = mode->crtc_vtotal - mode->crtc_vsync_start;
	DRM_DEBUG_DRIVER("Setting vertical total %d, backporch %d\n",
			 mode->crtc_vtotal, bp);

	/*
	 * The vertical resolution needs to be doubled in all
	 * cases. We could use crtc_vtotal and always multiply by two,
	 * but that leads to a rounding error in interlace when vtotal
	 * is odd.
	 *
	 * This happens with TV's PAL for example, where vtotal will
	 * be 625, crtc_vtotal 312, and thus crtc_vtotal * 2 will be
	 * 624, which apparently confuses the hardware.
	 *
	 * To work around this, we will always use vtotal, and
	 * multiply by two only if we're not in interlace.
	 */
	vtotal = mode->vtotal;
	if (!(mode->flags & DRM_MODE_FLAG_INTERLACE))
		vtotal = vtotal * 2;

	/* Set vertical display timings */
	regmap_write(tcon->regs, SUN4I_TCON1_BASIC4_REG,
		     SUN4I_TCON1_BASIC4_V_TOTAL(vtotal) |
		     SUN4I_TCON1_BASIC4_V_BACKPORCH(bp));

	/* Set Hsync and Vsync length */
	hsync = mode->crtc_hsync_end - mode->crtc_hsync_start;
	vsync = mode->crtc_vsync_end - mode->crtc_vsync_start;
	DRM_DEBUG_DRIVER("Setting HSYNC %d, VSYNC %d\n", hsync, vsync);
	regmap_write(tcon->regs, SUN4I_TCON1_BASIC5_REG,
		     SUN4I_TCON1_BASIC5_V_SYNC(vsync) |
		     SUN4I_TCON1_BASIC5_H_SYNC(hsync));

	/* Map output pins to channel 1 */
	regmap_update_bits(tcon->regs, SUN4I_TCON_GCTL_REG,
			   SUN4I_TCON_GCTL_IOMAP_MASK,
			   SUN4I_TCON_GCTL_IOMAP_TCON1);
}

void sun4i_tcon_mode_set(struct sun4i_tcon *tcon,
			 const struct drm_encoder *encoder,
			 const struct drm_display_mode *mode)
{
	switch (encoder->encoder_type) {
	case DRM_MODE_ENCODER_DSI:
		/* DSI is tied to special case of CPU interface */
		sun4i_tcon0_mode_set_cpu(tcon, encoder, mode);
		break;
	case DRM_MODE_ENCODER_LVDS:
		sun4i_tcon0_mode_set_lvds(tcon, encoder, mode);
		break;
	case DRM_MODE_ENCODER_NONE:
		sun4i_tcon0_mode_set_rgb(tcon, encoder, mode);
		sun4i_tcon_set_mux(tcon, 0, encoder);
		break;
	case DRM_MODE_ENCODER_TVDAC:
	case DRM_MODE_ENCODER_TMDS:
		sun4i_tcon1_mode_set(tcon, mode);
		sun4i_tcon_set_mux(tcon, 1, encoder);
		break;
	default:
		DRM_DEBUG_DRIVER("Unknown encoder type, doing nothing...\n");
	}
}
EXPORT_SYMBOL(sun4i_tcon_mode_set);

static void sun4i_tcon_finish_page_flip(struct drm_device *dev,
					struct sun4i_crtc *scrtc)
{
	unsigned long flags;

	spin_lock_irqsave(&dev->event_lock, flags);
	if (scrtc->event) {
		drm_crtc_send_vblank_event(&scrtc->crtc, scrtc->event);
		drm_crtc_vblank_put(&scrtc->crtc);
		scrtc->event = NULL;
	}
	spin_unlock_irqrestore(&dev->event_lock, flags);
}

static irqreturn_t sun4i_tcon_handler(int irq, void *private)
{
	struct sun4i_tcon *tcon = private;
	struct drm_device *drm = tcon->drm;
	struct sun4i_crtc *scrtc = tcon->crtc;
	struct sunxi_engine *engine = scrtc->engine;
	unsigned int status;

	regmap_read(tcon->regs, SUN4I_TCON_GINT0_REG, &status);

	if (!(status & (SUN4I_TCON_GINT0_VBLANK_INT(0) |
			SUN4I_TCON_GINT0_VBLANK_INT(1) |
			SUN4I_TCON_GINT0_TCON0_TRI_FINISH_INT)))
		return IRQ_NONE;

	drm_crtc_handle_vblank(&scrtc->crtc);
	sun4i_tcon_finish_page_flip(drm, scrtc);

	/* Acknowledge the interrupt */
	regmap_update_bits(tcon->regs, SUN4I_TCON_GINT0_REG,
			   SUN4I_TCON_GINT0_VBLANK_INT(0) |
			   SUN4I_TCON_GINT0_VBLANK_INT(1) |
			   SUN4I_TCON_GINT0_TCON0_TRI_FINISH_INT,
			   0);

	if (engine->ops->vblank_quirk)
		engine->ops->vblank_quirk(engine);

	return IRQ_HANDLED;
}

static int sun4i_tcon_init_clocks(struct device *dev,
				  struct sun4i_tcon *tcon)
{
	tcon->clk = devm_clk_get(dev, "ahb");
	if (IS_ERR(tcon->clk)) {
		dev_err(dev, "Couldn't get the TCON bus clock\n");
		return PTR_ERR(tcon->clk);
	}
	clk_prepare_enable(tcon->clk);

	if (tcon->quirks->has_channel_0) {
		tcon->sclk0 = devm_clk_get(dev, "tcon-ch0");
		if (IS_ERR(tcon->sclk0)) {
			dev_err(dev, "Couldn't get the TCON channel 0 clock\n");
			return PTR_ERR(tcon->sclk0);
		}
	}
	clk_prepare_enable(tcon->sclk0);

	if (tcon->quirks->has_channel_1) {
		tcon->sclk1 = devm_clk_get(dev, "tcon-ch1");
		if (IS_ERR(tcon->sclk1)) {
			dev_err(dev, "Couldn't get the TCON channel 1 clock\n");
			return PTR_ERR(tcon->sclk1);
		}
	}

	return 0;
}

static void sun4i_tcon_free_clocks(struct sun4i_tcon *tcon)
{
	clk_disable_unprepare(tcon->sclk0);
	clk_disable_unprepare(tcon->clk);
}

static int sun4i_tcon_init_irq(struct device *dev,
			       struct sun4i_tcon *tcon)
{
	struct platform_device *pdev = to_platform_device(dev);
	int irq, ret;

	irq = platform_get_irq(pdev, 0);
	if (irq < 0) {
		dev_err(dev, "Couldn't retrieve the TCON interrupt\n");
		return irq;
	}

	ret = devm_request_irq(dev, irq, sun4i_tcon_handler, 0,
			       dev_name(dev), tcon);
	if (ret) {
		dev_err(dev, "Couldn't request the IRQ\n");
		return ret;
	}

	return 0;
}

static struct regmap_config sun4i_tcon_regmap_config = {
	.reg_bits	= 32,
	.val_bits	= 32,
	.reg_stride	= 4,
	.max_register	= 0x800,
};

static int sun4i_tcon_init_regmap(struct device *dev,
				  struct sun4i_tcon *tcon)
{
	struct platform_device *pdev = to_platform_device(dev);
	struct resource *res;
	void __iomem *regs;

	res = platform_get_resource(pdev, IORESOURCE_MEM, 0);
	regs = devm_ioremap_resource(dev, res);
	if (IS_ERR(regs))
		return PTR_ERR(regs);

	tcon->regs = devm_regmap_init_mmio(dev, regs,
					   &sun4i_tcon_regmap_config);
	if (IS_ERR(tcon->regs)) {
		dev_err(dev, "Couldn't create the TCON regmap\n");
		return PTR_ERR(tcon->regs);
	}

	/* Make sure the TCON is disabled and all IRQs are off */
	regmap_write(tcon->regs, SUN4I_TCON_GCTL_REG, 0);
	regmap_write(tcon->regs, SUN4I_TCON_GINT0_REG, 0);
	regmap_write(tcon->regs, SUN4I_TCON_GINT1_REG, 0);

	/* Disable IO lines and set them to tristate */
	regmap_write(tcon->regs, SUN4I_TCON0_IO_TRI_REG, ~0);
	regmap_write(tcon->regs, SUN4I_TCON1_IO_TRI_REG, ~0);

	return 0;
}

/*
 * On SoCs with the old display pipeline design (Display Engine 1.0),
 * the TCON is always tied to just one backend. Hence we can traverse
 * the of_graph upwards to find the backend our tcon is connected to,
 * and take its ID as our own.
 *
 * We can either identify backends from their compatible strings, which
 * means maintaining a large list of them. Or, since the backend is
 * registered and binded before the TCON, we can just go through the
 * list of registered backends and compare the device node.
 *
 * As the structures now store engines instead of backends, here this
 * function in fact searches the corresponding engine, and the ID is
 * requested via the get_id function of the engine.
 */
static struct sunxi_engine *
sun4i_tcon_find_engine_traverse(struct sun4i_drv *drv,
				struct device_node *node,
				u32 port_id)
{
	struct device_node *port, *ep, *remote;
	struct sunxi_engine *engine = ERR_PTR(-EINVAL);
	u32 reg = 0;

	port = of_graph_get_port_by_id(node, port_id);
	if (!port)
		return ERR_PTR(-EINVAL);

	/*
	 * This only works if there is only one path from the TCON
	 * to any display engine. Otherwise the probe order of the
	 * TCONs and display engines is not guaranteed. They may
	 * either bind to the wrong one, or worse, bind to the same
	 * one if additional checks are not done.
	 *
	 * Bail out if there are multiple input connections.
	 */
	if (of_get_available_child_count(port) != 1)
		goto out_put_port;

	/* Get the first connection without specifying an ID */
	ep = of_get_next_available_child(port, NULL);
	if (!ep)
		goto out_put_port;

	remote = of_graph_get_remote_port_parent(ep);
	if (!remote)
		goto out_put_ep;

	/* does this node match any registered engines? */
	list_for_each_entry(engine, &drv->engine_list, list)
		if (remote == engine->node)
			goto out_put_remote;

	/*
	 * According to device tree binding input ports have even id
	 * number and output ports have odd id. Since component with
	 * more than one input and one output (TCON TOP) exits, correct
	 * remote input id has to be calculated by subtracting 1 from
	 * remote output id. If this for some reason can't be done, 0
	 * is used as input port id.
	 */
	of_node_put(port);
	port = of_graph_get_remote_port(ep);
	if (!of_property_read_u32(port, "reg", &reg) && reg > 0)
		reg -= 1;

	/* keep looking through upstream ports */
	engine = sun4i_tcon_find_engine_traverse(drv, remote, reg);

out_put_remote:
	of_node_put(remote);
out_put_ep:
	of_node_put(ep);
out_put_port:
	of_node_put(port);

	return engine;
}

/*
 * The device tree binding says that the remote endpoint ID of any
 * connection between components, up to and including the TCON, of
 * the display pipeline should be equal to the actual ID of the local
 * component. Thus we can look at any one of the input connections of
 * the TCONs, and use that connection's remote endpoint ID as our own.
 *
 * Since the user of this function already finds the input port,
 * the port is passed in directly without further checks.
 */
static int sun4i_tcon_of_get_id_from_port(struct device_node *port)
{
	struct device_node *ep;
	int ret = -EINVAL;

	/* try finding an upstream endpoint */
	for_each_available_child_of_node(port, ep) {
		struct device_node *remote;
		u32 reg;

		remote = of_graph_get_remote_endpoint(ep);
		if (!remote)
			continue;

		ret = of_property_read_u32(remote, "reg", &reg);
		if (ret)
			continue;

		ret = reg;
	}

	return ret;
}

/*
 * Once we know the TCON's id, we can look through the list of
 * engines to find a matching one. We assume all engines have
 * been probed and added to the list.
 */
static struct sunxi_engine *sun4i_tcon_get_engine_by_id(struct sun4i_drv *drv,
							int id)
{
	struct sunxi_engine *engine;

	list_for_each_entry(engine, &drv->engine_list, list)
		if (engine->id == id)
			return engine;

	return ERR_PTR(-EINVAL);
}

static bool sun4i_tcon_connected_to_tcon_top(struct device_node *node)
{
	struct device_node *remote;
	bool ret = false;

	remote = of_graph_get_remote_node(node, 0, -1);
	if (remote) {
		ret = !!(IS_ENABLED(CONFIG_DRM_SUN8I_TCON_TOP) &&
			 of_match_node(sun8i_tcon_top_of_table, remote));
		of_node_put(remote);
	}

	return ret;
}

static int sun4i_tcon_get_index(struct sun4i_drv *drv)
{
	struct list_head *pos;
	int size = 0;

	/*
	 * Because TCON is added to the list at the end of the probe
	 * (after this function is called), index of the current TCON
	 * will be same as current TCON list size.
	 */
	list_for_each(pos, &drv->tcon_list)
		++size;

	return size;
}

/*
 * On SoCs with the old display pipeline design (Display Engine 1.0),
 * we assumed the TCON was always tied to just one backend. However
 * this proved not to be the case. On the A31, the TCON can select
 * either backend as its source. On the A20 (and likely on the A10),
 * the backend can choose which TCON to output to.
 *
 * The device tree binding says that the remote endpoint ID of any
 * connection between components, up to and including the TCON, of
 * the display pipeline should be equal to the actual ID of the local
 * component. Thus we should be able to look at any one of the input
 * connections of the TCONs, and use that connection's remote endpoint
 * ID as our own.
 *
 * However  the connections between the backend and TCON were assumed
 * to be always singular, and their endpoit IDs were all incorrectly
 * set to 0. This means for these old device trees, we cannot just look
 * up the remote endpoint ID of a TCON input endpoint. TCON1 would be
 * incorrectly identified as TCON0.
 *
 * This function first checks if the TCON node has 2 input endpoints.
 * If so, then the device tree is a corrected version, and it will use
 * sun4i_tcon_of_get_id() and sun4i_tcon_get_engine_by_id() from above
 * to fetch the ID and engine directly. If not, then it is likely an
 * old device trees, where the endpoint IDs were incorrect, but did not
 * have endpoint connections between the backend and TCON across
 * different display pipelines. It will fall back to the old method of
 * traversing the  of_graph to try and find a matching engine by device
 * node.
 *
 * In the case of single display pipeline device trees, either method
 * works.
 */
static struct sunxi_engine *sun4i_tcon_find_engine(struct sun4i_drv *drv,
						   struct device_node *node)
{
	struct device_node *port;
	struct sunxi_engine *engine;

	port = of_graph_get_port_by_id(node, 0);
	if (!port)
		return ERR_PTR(-EINVAL);

	/*
	 * Is this a corrected device tree with cross pipeline
	 * connections between the backend and TCON?
	 */
	if (of_get_child_count(port) > 1) {
		int id;

		/*
		 * When pipeline has the same number of TCONs and engines which
		 * are represented by frontends/backends (DE1) or mixers (DE2),
		 * we match them by their respective IDs. However, if pipeline
		 * contains TCON TOP, chances are that there are either more
		 * TCONs than engines (R40) or TCONs with non-consecutive ids.
		 * (H6). In that case it's easier just use TCON index in list
		 * as an id. That means that on R40, any 2 TCONs can be enabled
		 * in DT out of 4 (there are 2 mixers). Due to the design of
		 * TCON TOP, remaining 2 TCONs can't be connected to anything
		 * anyway.
		 */
		if (sun4i_tcon_connected_to_tcon_top(node))
			id = sun4i_tcon_get_index(drv);
		else
			id = sun4i_tcon_of_get_id_from_port(port);

		/* Get our engine by matching our ID */
		engine = sun4i_tcon_get_engine_by_id(drv, id);

		of_node_put(port);
		return engine;
	}

	/* Fallback to old method by traversing input endpoints */
	of_node_put(port);
	return sun4i_tcon_find_engine_traverse(drv, node, 0);
}

static int sun4i_tcon_bind(struct device *dev, struct device *master,
			   void *data)
{
	struct drm_device *drm = data;
	struct sun4i_drv *drv = drm->dev_private;
	struct sunxi_engine *engine;
	struct device_node *remote;
	struct sun4i_tcon *tcon;
	struct reset_control *edp_rstc;
	bool has_lvds_rst, has_lvds_alt, can_lvds;
	int ret;

	engine = sun4i_tcon_find_engine(drv, dev->of_node);
	if (IS_ERR(engine)) {
		dev_err(dev, "Couldn't find matching engine\n");
		return -EPROBE_DEFER;
	}

	tcon = devm_kzalloc(dev, sizeof(*tcon), GFP_KERNEL);
	if (!tcon)
		return -ENOMEM;
	dev_set_drvdata(dev, tcon);
	tcon->drm = drm;
	tcon->dev = dev;
	tcon->id = engine->id;
	tcon->quirks = of_device_get_match_data(dev);

	tcon->lcd_rst = devm_reset_control_get(dev, "lcd");
	if (IS_ERR(tcon->lcd_rst)) {
		dev_err(dev, "Couldn't get our reset line\n");
		return PTR_ERR(tcon->lcd_rst);
	}

	if (tcon->quirks->needs_edp_reset) {
		edp_rstc = devm_reset_control_get_shared(dev, "edp");
		if (IS_ERR(edp_rstc)) {
			dev_err(dev, "Couldn't get edp reset line\n");
			return PTR_ERR(edp_rstc);
		}

		ret = reset_control_deassert(edp_rstc);
		if (ret) {
			dev_err(dev, "Couldn't deassert edp reset line\n");
			return ret;
		}
	}

	/* Make sure our TCON is reset */
	ret = reset_control_reset(tcon->lcd_rst);
	if (ret) {
		dev_err(dev, "Couldn't deassert our reset line\n");
		return ret;
	}

	if (tcon->quirks->supports_lvds) {
		/*
		 * This can only be made optional since we've had DT
		 * nodes without the LVDS reset properties.
		 *
		 * If the property is missing, just disable LVDS, and
		 * print a warning.
		 */
		tcon->lvds_rst = devm_reset_control_get_optional(dev, "lvds");
		if (IS_ERR(tcon->lvds_rst)) {
			dev_err(dev, "Couldn't get our reset line\n");
			return PTR_ERR(tcon->lvds_rst);
		} else if (tcon->lvds_rst) {
			has_lvds_rst = true;
			reset_control_reset(tcon->lvds_rst);
		} else {
			has_lvds_rst = false;
		}

		/*
		 * This can only be made optional since we've had DT
		 * nodes without the LVDS reset properties.
		 *
		 * If the property is missing, just disable LVDS, and
		 * print a warning.
		 */
		if (tcon->quirks->has_lvds_alt) {
			tcon->lvds_pll = devm_clk_get(dev, "lvds-alt");
			if (IS_ERR(tcon->lvds_pll)) {
				if (PTR_ERR(tcon->lvds_pll) == -ENOENT) {
					has_lvds_alt = false;
				} else {
					dev_err(dev, "Couldn't get the LVDS PLL\n");
					return PTR_ERR(tcon->lvds_pll);
				}
			} else {
				has_lvds_alt = true;
			}
		}

		if (!has_lvds_rst ||
		    (tcon->quirks->has_lvds_alt && !has_lvds_alt)) {
			dev_warn(dev, "Missing LVDS properties, Please upgrade your DT\n");
			dev_warn(dev, "LVDS output disabled\n");
			can_lvds = false;
		} else {
			can_lvds = true;
		}
	} else {
		can_lvds = false;
	}

	ret = sun4i_tcon_init_clocks(dev, tcon);
	if (ret) {
		dev_err(dev, "Couldn't init our TCON clocks\n");
		goto err_assert_reset;
	}

	ret = sun4i_tcon_init_regmap(dev, tcon);
	if (ret) {
		dev_err(dev, "Couldn't init our TCON regmap\n");
		goto err_free_clocks;
	}

	if (tcon->quirks->has_channel_0) {
		ret = sun4i_dclk_create(dev, tcon);
		if (ret) {
			dev_err(dev, "Couldn't create our TCON dot clock\n");
			goto err_free_clocks;
		}
	}

	ret = sun4i_tcon_init_irq(dev, tcon);
	if (ret) {
		dev_err(dev, "Couldn't init our TCON interrupts\n");
		goto err_free_dotclock;
	}

	tcon->crtc = sun4i_crtc_init(drm, engine, tcon);
	if (IS_ERR(tcon->crtc)) {
		dev_err(dev, "Couldn't create our CRTC\n");
		ret = PTR_ERR(tcon->crtc);
		goto err_free_dotclock;
	}

	if (tcon->quirks->has_channel_0) {
		/*
		 * If we have an LVDS panel connected to the TCON, we should
		 * just probe the LVDS connector. Otherwise, just probe RGB as
		 * we used to.
		 */
		remote = of_graph_get_remote_node(dev->of_node, 1, 0);
		if (of_device_is_compatible(remote, "panel-lvds"))
			if (can_lvds)
				ret = sun4i_lvds_init(drm, tcon);
			else
				ret = -EINVAL;
		else
			ret = sun4i_rgb_init(drm, tcon);
		of_node_put(remote);

		if (ret < 0)
			goto err_free_dotclock;
	}

	if (tcon->quirks->needs_de_be_mux) {
		/*
		 * We assume there is no dynamic muxing of backends
		 * and TCONs, so we select the backend with same ID.
		 *
		 * While dynamic selection might be interesting, since
		 * the CRTC is tied to the TCON, while the layers are
		 * tied to the backends, this means, we will need to
		 * switch between groups of layers. There might not be
		 * a way to represent this constraint in DRM.
		 */
		regmap_update_bits(tcon->regs, SUN4I_TCON0_CTL_REG,
				   SUN4I_TCON0_CTL_SRC_SEL_MASK,
				   tcon->id);
		regmap_update_bits(tcon->regs, SUN4I_TCON1_CTL_REG,
				   SUN4I_TCON1_CTL_SRC_SEL_MASK,
				   tcon->id);
	}

	list_add_tail(&tcon->list, &drv->tcon_list);

	return 0;

err_free_dotclock:
	if (tcon->quirks->has_channel_0)
		sun4i_dclk_free(tcon);
err_free_clocks:
	sun4i_tcon_free_clocks(tcon);
err_assert_reset:
	reset_control_assert(tcon->lcd_rst);
	return ret;
}

static void sun4i_tcon_unbind(struct device *dev, struct device *master,
			      void *data)
{
	struct sun4i_tcon *tcon = dev_get_drvdata(dev);

	list_del(&tcon->list);
	if (tcon->quirks->has_channel_0)
		sun4i_dclk_free(tcon);
	sun4i_tcon_free_clocks(tcon);
}

static const struct component_ops sun4i_tcon_ops = {
	.bind	= sun4i_tcon_bind,
	.unbind	= sun4i_tcon_unbind,
};

static int sun4i_tcon_probe(struct platform_device *pdev)
{
	struct device_node *node = pdev->dev.of_node;
	const struct sun4i_tcon_quirks *quirks;
	struct drm_bridge *bridge;
	struct drm_panel *panel;
	int ret;

	quirks = of_device_get_match_data(&pdev->dev);

	/* panels and bridges are present only on TCONs with channel 0 */
	if (quirks->has_channel_0) {
		ret = drm_of_find_panel_or_bridge(node, 1, 0, &panel, &bridge);
		if (ret == -EPROBE_DEFER)
			return ret;
	}

	return component_add(&pdev->dev, &sun4i_tcon_ops);
}

static int sun4i_tcon_remove(struct platform_device *pdev)
{
	component_del(&pdev->dev, &sun4i_tcon_ops);

	return 0;
}

/* platform specific TCON muxing callbacks */
static int sun4i_a10_tcon_set_mux(struct sun4i_tcon *tcon,
				  const struct drm_encoder *encoder)
{
	struct sun4i_tcon *tcon0 = sun4i_get_tcon0(encoder->dev);
	u32 shift;

	if (!tcon0)
		return -EINVAL;

	switch (encoder->encoder_type) {
	case DRM_MODE_ENCODER_TMDS:
		/* HDMI */
		shift = 8;
		break;
	default:
		return -EINVAL;
	}

	regmap_update_bits(tcon0->regs, SUN4I_TCON_MUX_CTRL_REG,
			   0x3 << shift, tcon->id << shift);

	return 0;
}

static int sun5i_a13_tcon_set_mux(struct sun4i_tcon *tcon,
				  const struct drm_encoder *encoder)
{
	u32 val;

	if (encoder->encoder_type == DRM_MODE_ENCODER_TVDAC)
		val = 1;
	else
		val = 0;

	/*
	 * FIXME: Undocumented bits
	 */
	return regmap_write(tcon->regs, SUN4I_TCON_MUX_CTRL_REG, val);
}

static int sun6i_tcon_set_mux(struct sun4i_tcon *tcon,
			      const struct drm_encoder *encoder)
{
	struct sun4i_tcon *tcon0 = sun4i_get_tcon0(encoder->dev);
	u32 shift;

	if (!tcon0)
		return -EINVAL;

	switch (encoder->encoder_type) {
	case DRM_MODE_ENCODER_TMDS:
		/* HDMI */
		shift = 8;
		break;
	default:
		/* TODO A31 has MIPI DSI but A31s does not */
		return -EINVAL;
	}

	regmap_update_bits(tcon0->regs, SUN4I_TCON_MUX_CTRL_REG,
			   0x3 << shift, tcon->id << shift);

	return 0;
}

static int sun8i_r40_tcon_tv_set_mux(struct sun4i_tcon *tcon,
				     const struct drm_encoder *encoder)
{
	struct device_node *port, *remote;
	struct platform_device *pdev;
	int id, ret;

	/* find TCON TOP platform device and TCON id */

	port = of_graph_get_port_by_id(tcon->dev->of_node, 0);
	if (!port)
		return -EINVAL;

	id = sun4i_tcon_of_get_id_from_port(port);
	of_node_put(port);

	remote = of_graph_get_remote_node(tcon->dev->of_node, 0, -1);
	if (!remote)
		return -EINVAL;

	pdev = of_find_device_by_node(remote);
	of_node_put(remote);
	if (!pdev)
		return -EINVAL;

	if (IS_ENABLED(CONFIG_DRM_SUN8I_TCON_TOP) &&
	    encoder->encoder_type == DRM_MODE_ENCODER_TMDS) {
		ret = sun8i_tcon_top_set_hdmi_src(&pdev->dev, id);
		if (ret)
			return ret;
	}

	if (IS_ENABLED(CONFIG_DRM_SUN8I_TCON_TOP)) {
		ret = sun8i_tcon_top_de_config(&pdev->dev, tcon->id, id);
		if (ret)
			return ret;
	}

	return 0;
}

static const struct sun4i_tcon_quirks sun4i_a10_quirks = {
	.has_channel_0		= true,
	.has_channel_1		= true,
	.set_mux		= sun4i_a10_tcon_set_mux,
};

static const struct sun4i_tcon_quirks sun5i_a13_quirks = {
	.has_channel_0		= true,
	.has_channel_1		= true,
	.set_mux		= sun5i_a13_tcon_set_mux,
};

static const struct sun4i_tcon_quirks sun6i_a31_quirks = {
	.has_channel_0		= true,
	.has_channel_1		= true,
	.has_lvds_alt		= true,
	.needs_de_be_mux	= true,
	.set_mux		= sun6i_tcon_set_mux,
};

static const struct sun4i_tcon_quirks sun6i_a31s_quirks = {
	.has_channel_0		= true,
	.has_channel_1		= true,
	.needs_de_be_mux	= true,
};

static const struct sun4i_tcon_quirks sun7i_a20_quirks = {
	.has_channel_0		= true,
	.has_channel_1		= true,
	/* Same display pipeline structure as A10 */
	.set_mux		= sun4i_a10_tcon_set_mux,
};

static const struct sun4i_tcon_quirks sun8i_a33_quirks = {
	.has_channel_0		= true,
	.has_lvds_alt		= true,
};

static const struct sun4i_tcon_quirks sun8i_a83t_lcd_quirks = {
	.supports_lvds		= true,
	.has_channel_0		= true,
};

static const struct sun4i_tcon_quirks sun8i_a83t_tv_quirks = {
	.has_channel_1		= true,
};

static const struct sun4i_tcon_quirks sun8i_r40_tv_quirks = {
	.has_channel_1		= true,
	.set_mux		= sun8i_r40_tcon_tv_set_mux,
};

static const struct sun4i_tcon_quirks sun8i_v3s_quirks = {
	.has_channel_0		= true,
};

static const struct sun4i_tcon_quirks sun9i_a80_tcon_lcd_quirks = {
	.has_channel_0	= true,
	.needs_edp_reset = true,
};

static const struct sun4i_tcon_quirks sun9i_a80_tcon_tv_quirks = {
	.has_channel_1	= true,
	.needs_edp_reset = true,
};

/* sun4i_drv uses this list to check if a device node is a TCON */
const struct of_device_id sun4i_tcon_of_table[] = {
	{ .compatible = "allwinner,sun4i-a10-tcon", .data = &sun4i_a10_quirks },
	{ .compatible = "allwinner,sun5i-a13-tcon", .data = &sun5i_a13_quirks },
	{ .compatible = "allwinner,sun6i-a31-tcon", .data = &sun6i_a31_quirks },
	{ .compatible = "allwinner,sun6i-a31s-tcon", .data = &sun6i_a31s_quirks },
	{ .compatible = "allwinner,sun7i-a20-tcon", .data = &sun7i_a20_quirks },
	{ .compatible = "allwinner,sun8i-a23-tcon", .data = &sun8i_a33_quirks },
	{ .compatible = "allwinner,sun8i-a33-tcon", .data = &sun8i_a33_quirks },
	{ .compatible = "allwinner,sun8i-a83t-tcon-lcd", .data = &sun8i_a83t_lcd_quirks },
	{ .compatible = "allwinner,sun8i-a83t-tcon-tv", .data = &sun8i_a83t_tv_quirks },
	{ .compatible = "allwinner,sun8i-r40-tcon-tv", .data = &sun8i_r40_tv_quirks },
	{ .compatible = "allwinner,sun8i-v3s-tcon", .data = &sun8i_v3s_quirks },
	{ .compatible = "allwinner,sun9i-a80-tcon-lcd", .data = &sun9i_a80_tcon_lcd_quirks },
	{ .compatible = "allwinner,sun9i-a80-tcon-tv", .data = &sun9i_a80_tcon_tv_quirks },
	{ }
};
MODULE_DEVICE_TABLE(of, sun4i_tcon_of_table);
EXPORT_SYMBOL(sun4i_tcon_of_table);

static struct platform_driver sun4i_tcon_platform_driver = {
	.probe		= sun4i_tcon_probe,
	.remove		= sun4i_tcon_remove,
	.driver		= {
		.name		= "sun4i-tcon",
		.of_match_table	= sun4i_tcon_of_table,
	},
};
module_platform_driver(sun4i_tcon_platform_driver);

MODULE_AUTHOR("Maxime Ripard <maxime.ripard@free-electrons.com>");
MODULE_DESCRIPTION("Allwinner A10 Timing Controller Driver");
MODULE_LICENSE("GPL");<|MERGE_RESOLUTION|>--- conflicted
+++ resolved
@@ -557,17 +557,10 @@
 	 * Following code is a way to avoid quirks all around TCON
 	 * and DOTCLOCK drivers.
 	 */
-<<<<<<< HEAD
-	if (display_info.bus_flags & DRM_BUS_FLAG_PIXDATA_POSEDGE)
-		clk_set_phase(tcon->dclk, 240);
-
-	if (display_info.bus_flags & DRM_BUS_FLAG_PIXDATA_NEGEDGE)
-=======
 	if (display_info.bus_flags & DRM_BUS_FLAG_PIXDATA_DRIVE_POSEDGE)
 		clk_set_phase(tcon->dclk, 240);
 
 	if (display_info.bus_flags & DRM_BUS_FLAG_PIXDATA_DRIVE_NEGEDGE)
->>>>>>> 0ecfebd2
 		clk_set_phase(tcon->dclk, 0);
 
 	regmap_update_bits(tcon->regs, SUN4I_TCON0_IO_POL_REG,
