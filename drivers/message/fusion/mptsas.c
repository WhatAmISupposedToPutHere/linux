/*
 *  linux/drivers/message/fusion/mptsas.c
 *      For use with LSI PCI chip/adapter(s)
 *      running LSI Fusion MPT (Message Passing Technology) firmware.
 *
 *  Copyright (c) 1999-2008 LSI Corporation
 *  (mailto:DL-MPTFusionLinux@lsi.com)
 */
/*=-=-=-=-=-=-=-=-=-=-=-=-=-=-=-=-=-=-=-=-=-=-=-=-=-=-=-=-=-=-=-=-=-=-=-=-=-=*/
/*
    This program is free software; you can redistribute it and/or modify
    it under the terms of the GNU General Public License as published by
    the Free Software Foundation; version 2 of the License.

    This program is distributed in the hope that it will be useful,
    but WITHOUT ANY WARRANTY; without even the implied warranty of
    MERCHANTABILITY or FITNESS FOR A PARTICULAR PURPOSE.  See the
    GNU General Public License for more details.

    NO WARRANTY
    THE PROGRAM IS PROVIDED ON AN "AS IS" BASIS, WITHOUT WARRANTIES OR
    CONDITIONS OF ANY KIND, EITHER EXPRESS OR IMPLIED INCLUDING, WITHOUT
    LIMITATION, ANY WARRANTIES OR CONDITIONS OF TITLE, NON-INFRINGEMENT,
    MERCHANTABILITY OR FITNESS FOR A PARTICULAR PURPOSE. Each Recipient is
    solely responsible for determining the appropriateness of using and
    distributing the Program and assumes all risks associated with its
    exercise of rights under this Agreement, including but not limited to
    the risks and costs of program errors, damage to or loss of data,
    programs or equipment, and unavailability or interruption of operations.

    DISCLAIMER OF LIABILITY
    NEITHER RECIPIENT NOR ANY CONTRIBUTORS SHALL HAVE ANY LIABILITY FOR ANY
    DIRECT, INDIRECT, INCIDENTAL, SPECIAL, EXEMPLARY, OR CONSEQUENTIAL
    DAMAGES (INCLUDING WITHOUT LIMITATION LOST PROFITS), HOWEVER CAUSED AND
    ON ANY THEORY OF LIABILITY, WHETHER IN CONTRACT, STRICT LIABILITY, OR
    TORT (INCLUDING NEGLIGENCE OR OTHERWISE) ARISING IN ANY WAY OUT OF THE
    USE OR DISTRIBUTION OF THE PROGRAM OR THE EXERCISE OF ANY RIGHTS GRANTED
    HEREUNDER, EVEN IF ADVISED OF THE POSSIBILITY OF SUCH DAMAGES

    You should have received a copy of the GNU General Public License
    along with this program; if not, write to the Free Software
    Foundation, Inc., 59 Temple Place, Suite 330, Boston, MA  02111-1307  USA
*/
/*=-=-=-=-=-=-=-=-=-=-=-=-=-=-=-=-=-=-=-=-=-=-=-=-=-=-=-=-=-=-=-=-=-=-=-=-=-=*/

#include <linux/module.h>
#include <linux/kernel.h>
#include <linux/slab.h>
#include <linux/init.h>
#include <linux/errno.h>
#include <linux/jiffies.h>
#include <linux/workqueue.h>
#include <linux/delay.h>	/* for mdelay */

#include <scsi/scsi.h>
#include <scsi/scsi_cmnd.h>
#include <scsi/scsi_device.h>
#include <scsi/scsi_host.h>
#include <scsi/scsi_transport_sas.h>
#include <scsi/scsi_transport.h>
#include <scsi/scsi_dbg.h>

#include "mptbase.h"
#include "mptscsih.h"
#include "mptsas.h"


#define my_NAME		"Fusion MPT SAS Host driver"
#define my_VERSION	MPT_LINUX_VERSION_COMMON
#define MYNAM		"mptsas"

/*
 * Reserved channel for integrated raid
 */
#define MPTSAS_RAID_CHANNEL	1

#define SAS_CONFIG_PAGE_TIMEOUT		30
MODULE_AUTHOR(MODULEAUTHOR);
MODULE_DESCRIPTION(my_NAME);
MODULE_LICENSE("GPL");
MODULE_VERSION(my_VERSION);

static int mpt_pt_clear;
module_param(mpt_pt_clear, int, 0);
MODULE_PARM_DESC(mpt_pt_clear,
		" Clear persistency table: enable=1  "
		"(default=MPTSCSIH_PT_CLEAR=0)");

/* scsi-mid layer global parameter is max_report_luns, which is 511 */
#define MPTSAS_MAX_LUN (16895)
static int max_lun = MPTSAS_MAX_LUN;
module_param(max_lun, int, 0);
MODULE_PARM_DESC(max_lun, " max lun, default=16895 ");

static int mpt_loadtime_max_sectors = 8192;
module_param(mpt_loadtime_max_sectors, int, 0);
MODULE_PARM_DESC(mpt_loadtime_max_sectors,
		" Maximum sector define for Host Bus Adaptor.Range 64 to 8192 default=8192");

static u8	mptsasDoneCtx = MPT_MAX_PROTOCOL_DRIVERS;
static u8	mptsasTaskCtx = MPT_MAX_PROTOCOL_DRIVERS;
static u8	mptsasInternalCtx = MPT_MAX_PROTOCOL_DRIVERS; /* Used only for internal commands */
static u8	mptsasMgmtCtx = MPT_MAX_PROTOCOL_DRIVERS;
static u8	mptsasDeviceResetCtx = MPT_MAX_PROTOCOL_DRIVERS;

static void mptsas_firmware_event_work(struct work_struct *work);
static void mptsas_send_sas_event(struct fw_event_work *fw_event);
static void mptsas_send_raid_event(struct fw_event_work *fw_event);
static void mptsas_send_ir2_event(struct fw_event_work *fw_event);
static void mptsas_parse_device_info(struct sas_identify *identify,
		struct mptsas_devinfo *device_info);
static inline void mptsas_set_rphy(MPT_ADAPTER *ioc,
		struct mptsas_phyinfo *phy_info, struct sas_rphy *rphy);
static struct mptsas_phyinfo	*mptsas_find_phyinfo_by_sas_address
		(MPT_ADAPTER *ioc, u64 sas_address);
static int mptsas_sas_device_pg0(MPT_ADAPTER *ioc,
	struct mptsas_devinfo *device_info, u32 form, u32 form_specific);
static int mptsas_sas_enclosure_pg0(MPT_ADAPTER *ioc,
	struct mptsas_enclosure *enclosure, u32 form, u32 form_specific);
static int mptsas_add_end_device(MPT_ADAPTER *ioc,
	struct mptsas_phyinfo *phy_info);
static void mptsas_del_end_device(MPT_ADAPTER *ioc,
	struct mptsas_phyinfo *phy_info);
static void mptsas_send_link_status_event(struct fw_event_work *fw_event);
static struct mptsas_portinfo	*mptsas_find_portinfo_by_sas_address
		(MPT_ADAPTER *ioc, u64 sas_address);
static void mptsas_expander_delete(MPT_ADAPTER *ioc,
		struct mptsas_portinfo *port_info, u8 force);
static void mptsas_send_expander_event(struct fw_event_work *fw_event);
static void mptsas_not_responding_devices(MPT_ADAPTER *ioc);
static void mptsas_scan_sas_topology(MPT_ADAPTER *ioc);
static void mptsas_broadcast_primitive_work(struct fw_event_work *fw_event);
static void mptsas_handle_queue_full_event(struct fw_event_work *fw_event);
static void mptsas_volume_delete(MPT_ADAPTER *ioc, u8 id);
void	mptsas_schedule_target_reset(void *ioc);

static void mptsas_print_phy_data(MPT_ADAPTER *ioc,
					MPI_SAS_IO_UNIT0_PHY_DATA *phy_data)
{
	dsasprintk(ioc, printk(MYIOC_s_DEBUG_FMT
	    "---- IO UNIT PAGE 0 ------------\n", ioc->name));
	dsasprintk(ioc, printk(MYIOC_s_DEBUG_FMT "Handle=0x%X\n",
	    ioc->name, le16_to_cpu(phy_data->AttachedDeviceHandle)));
	dsasprintk(ioc, printk(MYIOC_s_DEBUG_FMT "Controller Handle=0x%X\n",
	    ioc->name, le16_to_cpu(phy_data->ControllerDevHandle)));
	dsasprintk(ioc, printk(MYIOC_s_DEBUG_FMT "Port=0x%X\n",
	    ioc->name, phy_data->Port));
	dsasprintk(ioc, printk(MYIOC_s_DEBUG_FMT "Port Flags=0x%X\n",
	    ioc->name, phy_data->PortFlags));
	dsasprintk(ioc, printk(MYIOC_s_DEBUG_FMT "PHY Flags=0x%X\n",
	    ioc->name, phy_data->PhyFlags));
	dsasprintk(ioc, printk(MYIOC_s_DEBUG_FMT "Negotiated Link Rate=0x%X\n",
	    ioc->name, phy_data->NegotiatedLinkRate));
	dsasprintk(ioc, printk(MYIOC_s_DEBUG_FMT
	    "Controller PHY Device Info=0x%X\n", ioc->name,
	    le32_to_cpu(phy_data->ControllerPhyDeviceInfo)));
	dsasprintk(ioc, printk(MYIOC_s_DEBUG_FMT "DiscoveryStatus=0x%X\n\n",
	    ioc->name, le32_to_cpu(phy_data->DiscoveryStatus)));
}

static void mptsas_print_phy_pg0(MPT_ADAPTER *ioc, SasPhyPage0_t *pg0)
{
	__le64 sas_address;

	memcpy(&sas_address, &pg0->SASAddress, sizeof(__le64));

	dsasprintk(ioc, printk(MYIOC_s_DEBUG_FMT
	    "---- SAS PHY PAGE 0 ------------\n", ioc->name));
	dsasprintk(ioc, printk(MYIOC_s_DEBUG_FMT
	    "Attached Device Handle=0x%X\n", ioc->name,
	    le16_to_cpu(pg0->AttachedDevHandle)));
	dsasprintk(ioc, printk(MYIOC_s_DEBUG_FMT "SAS Address=0x%llX\n",
	    ioc->name, (unsigned long long)le64_to_cpu(sas_address)));
	dsasprintk(ioc, printk(MYIOC_s_DEBUG_FMT
	    "Attached PHY Identifier=0x%X\n", ioc->name,
	    pg0->AttachedPhyIdentifier));
	dsasprintk(ioc, printk(MYIOC_s_DEBUG_FMT "Attached Device Info=0x%X\n",
	    ioc->name, le32_to_cpu(pg0->AttachedDeviceInfo)));
	dsasprintk(ioc, printk(MYIOC_s_DEBUG_FMT "Programmed Link Rate=0x%X\n",
	    ioc->name,  pg0->ProgrammedLinkRate));
	dsasprintk(ioc, printk(MYIOC_s_DEBUG_FMT "Change Count=0x%X\n",
	    ioc->name, pg0->ChangeCount));
	dsasprintk(ioc, printk(MYIOC_s_DEBUG_FMT "PHY Info=0x%X\n\n",
	    ioc->name, le32_to_cpu(pg0->PhyInfo)));
}

static void mptsas_print_phy_pg1(MPT_ADAPTER *ioc, SasPhyPage1_t *pg1)
{
	dsasprintk(ioc, printk(MYIOC_s_DEBUG_FMT
	    "---- SAS PHY PAGE 1 ------------\n", ioc->name));
	dsasprintk(ioc, printk(MYIOC_s_DEBUG_FMT "Invalid Dword Count=0x%x\n",
	    ioc->name,  pg1->InvalidDwordCount));
	dsasprintk(ioc, printk(MYIOC_s_DEBUG_FMT
	    "Running Disparity Error Count=0x%x\n", ioc->name,
	    pg1->RunningDisparityErrorCount));
	dsasprintk(ioc, printk(MYIOC_s_DEBUG_FMT
	    "Loss Dword Synch Count=0x%x\n", ioc->name,
	    pg1->LossDwordSynchCount));
	dsasprintk(ioc, printk(MYIOC_s_DEBUG_FMT
	    "PHY Reset Problem Count=0x%x\n\n", ioc->name,
	    pg1->PhyResetProblemCount));
}

static void mptsas_print_device_pg0(MPT_ADAPTER *ioc, SasDevicePage0_t *pg0)
{
	__le64 sas_address;

	memcpy(&sas_address, &pg0->SASAddress, sizeof(__le64));

	dsasprintk(ioc, printk(MYIOC_s_DEBUG_FMT
	    "---- SAS DEVICE PAGE 0 ---------\n", ioc->name));
	dsasprintk(ioc, printk(MYIOC_s_DEBUG_FMT "Handle=0x%X\n",
	    ioc->name, le16_to_cpu(pg0->DevHandle)));
	dsasprintk(ioc, printk(MYIOC_s_DEBUG_FMT "Parent Handle=0x%X\n",
	    ioc->name, le16_to_cpu(pg0->ParentDevHandle)));
	dsasprintk(ioc, printk(MYIOC_s_DEBUG_FMT "Enclosure Handle=0x%X\n",
	    ioc->name, le16_to_cpu(pg0->EnclosureHandle)));
	dsasprintk(ioc, printk(MYIOC_s_DEBUG_FMT "Slot=0x%X\n",
	    ioc->name, le16_to_cpu(pg0->Slot)));
	dsasprintk(ioc, printk(MYIOC_s_DEBUG_FMT "SAS Address=0x%llX\n",
	    ioc->name, (unsigned long long)le64_to_cpu(sas_address)));
	dsasprintk(ioc, printk(MYIOC_s_DEBUG_FMT "Target ID=0x%X\n",
	    ioc->name, pg0->TargetID));
	dsasprintk(ioc, printk(MYIOC_s_DEBUG_FMT "Bus=0x%X\n",
	    ioc->name, pg0->Bus));
	dsasprintk(ioc, printk(MYIOC_s_DEBUG_FMT "Parent Phy Num=0x%X\n",
	    ioc->name, pg0->PhyNum));
	dsasprintk(ioc, printk(MYIOC_s_DEBUG_FMT "Access Status=0x%X\n",
	    ioc->name, le16_to_cpu(pg0->AccessStatus)));
	dsasprintk(ioc, printk(MYIOC_s_DEBUG_FMT "Device Info=0x%X\n",
	    ioc->name, le32_to_cpu(pg0->DeviceInfo)));
	dsasprintk(ioc, printk(MYIOC_s_DEBUG_FMT "Flags=0x%X\n",
	    ioc->name, le16_to_cpu(pg0->Flags)));
	dsasprintk(ioc, printk(MYIOC_s_DEBUG_FMT "Physical Port=0x%X\n\n",
	    ioc->name, pg0->PhysicalPort));
}

static void mptsas_print_expander_pg1(MPT_ADAPTER *ioc, SasExpanderPage1_t *pg1)
{
	dsasprintk(ioc, printk(MYIOC_s_DEBUG_FMT
	    "---- SAS EXPANDER PAGE 1 ------------\n", ioc->name));
	dsasprintk(ioc, printk(MYIOC_s_DEBUG_FMT "Physical Port=0x%X\n",
	    ioc->name, pg1->PhysicalPort));
	dsasprintk(ioc, printk(MYIOC_s_DEBUG_FMT "PHY Identifier=0x%X\n",
	    ioc->name, pg1->PhyIdentifier));
	dsasprintk(ioc, printk(MYIOC_s_DEBUG_FMT "Negotiated Link Rate=0x%X\n",
	    ioc->name, pg1->NegotiatedLinkRate));
	dsasprintk(ioc, printk(MYIOC_s_DEBUG_FMT "Programmed Link Rate=0x%X\n",
	    ioc->name, pg1->ProgrammedLinkRate));
	dsasprintk(ioc, printk(MYIOC_s_DEBUG_FMT "Hardware Link Rate=0x%X\n",
	    ioc->name, pg1->HwLinkRate));
	dsasprintk(ioc, printk(MYIOC_s_DEBUG_FMT "Owner Device Handle=0x%X\n",
	    ioc->name, le16_to_cpu(pg1->OwnerDevHandle)));
	dsasprintk(ioc, printk(MYIOC_s_DEBUG_FMT
	    "Attached Device Handle=0x%X\n\n", ioc->name,
	    le16_to_cpu(pg1->AttachedDevHandle)));
}

/* inhibit sas firmware event handling */
static void
mptsas_fw_event_off(MPT_ADAPTER *ioc)
{
	unsigned long flags;

	spin_lock_irqsave(&ioc->fw_event_lock, flags);
	ioc->fw_events_off = 1;
	ioc->sas_discovery_quiesce_io = 0;
	spin_unlock_irqrestore(&ioc->fw_event_lock, flags);

}

/* enable sas firmware event handling */
static void
mptsas_fw_event_on(MPT_ADAPTER *ioc)
{
	unsigned long flags;

	spin_lock_irqsave(&ioc->fw_event_lock, flags);
	ioc->fw_events_off = 0;
	spin_unlock_irqrestore(&ioc->fw_event_lock, flags);
}

/* queue a sas firmware event */
static void
mptsas_add_fw_event(MPT_ADAPTER *ioc, struct fw_event_work *fw_event,
    unsigned long delay)
{
	unsigned long flags;

	spin_lock_irqsave(&ioc->fw_event_lock, flags);
	list_add_tail(&fw_event->list, &ioc->fw_event_list);
	fw_event->users = 1;
	INIT_DELAYED_WORK(&fw_event->work, mptsas_firmware_event_work);
	devtprintk(ioc, printk(MYIOC_s_DEBUG_FMT "%s: add (fw_event=0x%p)"
		"on cpuid %d\n", ioc->name, __func__,
		fw_event, smp_processor_id()));
	queue_delayed_work_on(smp_processor_id(), ioc->fw_event_q,
	    &fw_event->work, delay);
	spin_unlock_irqrestore(&ioc->fw_event_lock, flags);
}

/* requeue a sas firmware event */
static void
mptsas_requeue_fw_event(MPT_ADAPTER *ioc, struct fw_event_work *fw_event,
    unsigned long delay)
{
	unsigned long flags;
	spin_lock_irqsave(&ioc->fw_event_lock, flags);
	devtprintk(ioc, printk(MYIOC_s_DEBUG_FMT "%s: reschedule task "
	    "(fw_event=0x%p)on cpuid %d\n", ioc->name, __func__,
		fw_event, smp_processor_id()));
	fw_event->retries++;
	queue_delayed_work_on(smp_processor_id(), ioc->fw_event_q,
	    &fw_event->work, msecs_to_jiffies(delay));
	spin_unlock_irqrestore(&ioc->fw_event_lock, flags);
}

static void __mptsas_free_fw_event(MPT_ADAPTER *ioc,
				   struct fw_event_work *fw_event)
{
	devtprintk(ioc, printk(MYIOC_s_DEBUG_FMT "%s: kfree (fw_event=0x%p)\n",
	    ioc->name, __func__, fw_event));
	list_del(&fw_event->list);
	kfree(fw_event);
}

/* free memory associated to a sas firmware event */
static void
mptsas_free_fw_event(MPT_ADAPTER *ioc, struct fw_event_work *fw_event)
{
	unsigned long flags;

	spin_lock_irqsave(&ioc->fw_event_lock, flags);
	fw_event->users--;
	if (!fw_event->users)
		__mptsas_free_fw_event(ioc, fw_event);
	spin_unlock_irqrestore(&ioc->fw_event_lock, flags);
}

/* walk the firmware event queue, and either stop or wait for
 * outstanding events to complete */
static void
mptsas_cleanup_fw_event_q(MPT_ADAPTER *ioc)
{
	struct fw_event_work *fw_event;
	struct mptsas_target_reset_event *target_reset_list, *n;
	MPT_SCSI_HOST	*hd = shost_priv(ioc->sh);
	unsigned long flags;

	/* flush the target_reset_list */
	if (!list_empty(&hd->target_reset_list)) {
		list_for_each_entry_safe(target_reset_list, n,
		    &hd->target_reset_list, list) {
			dtmprintk(ioc, printk(MYIOC_s_DEBUG_FMT
			    "%s: removing target reset for id=%d\n",
			    ioc->name, __func__,
			   target_reset_list->sas_event_data.TargetID));
			list_del(&target_reset_list->list);
			kfree(target_reset_list);
		}
	}

	if (list_empty(&ioc->fw_event_list) || !ioc->fw_event_q)
		return;

	spin_lock_irqsave(&ioc->fw_event_lock, flags);

	while (!list_empty(&ioc->fw_event_list)) {
		bool canceled = false;

		fw_event = list_first_entry(&ioc->fw_event_list,
					    struct fw_event_work, list);
		fw_event->users++;
		spin_unlock_irqrestore(&ioc->fw_event_lock, flags);
		if (cancel_delayed_work_sync(&fw_event->work))
			canceled = true;

		spin_lock_irqsave(&ioc->fw_event_lock, flags);
		if (canceled)
			fw_event->users--;
		fw_event->users--;
		WARN_ON_ONCE(fw_event->users);
		__mptsas_free_fw_event(ioc, fw_event);
	}
	spin_unlock_irqrestore(&ioc->fw_event_lock, flags);
}


static inline MPT_ADAPTER *phy_to_ioc(struct sas_phy *phy)
{
	struct Scsi_Host *shost = dev_to_shost(phy->dev.parent);
	return ((MPT_SCSI_HOST *)shost->hostdata)->ioc;
}

static inline MPT_ADAPTER *rphy_to_ioc(struct sas_rphy *rphy)
{
	struct Scsi_Host *shost = dev_to_shost(rphy->dev.parent->parent);
	return ((MPT_SCSI_HOST *)shost->hostdata)->ioc;
}

/*
 * mptsas_find_portinfo_by_handle
 *
 * This function should be called with the sas_topology_mutex already held
 */
static struct mptsas_portinfo *
mptsas_find_portinfo_by_handle(MPT_ADAPTER *ioc, u16 handle)
{
	struct mptsas_portinfo *port_info, *rc=NULL;
	int i;

	list_for_each_entry(port_info, &ioc->sas_topology, list)
		for (i = 0; i < port_info->num_phys; i++)
			if (port_info->phy_info[i].identify.handle == handle) {
				rc = port_info;
				goto out;
			}
 out:
	return rc;
}

/**
 *	mptsas_find_portinfo_by_sas_address - find and return portinfo for
 *		this sas_address
 *	@ioc: Pointer to MPT_ADAPTER structure
 *	@sas_address: expander sas address
 *
 *	This function should be called with the sas_topology_mutex already held.
 *
 *	Return: %NULL if not found.
 **/
static struct mptsas_portinfo *
mptsas_find_portinfo_by_sas_address(MPT_ADAPTER *ioc, u64 sas_address)
{
	struct mptsas_portinfo *port_info, *rc = NULL;
	int i;

	if (sas_address >= ioc->hba_port_sas_addr &&
	    sas_address < (ioc->hba_port_sas_addr +
	    ioc->hba_port_num_phy))
		return ioc->hba_port_info;

	mutex_lock(&ioc->sas_topology_mutex);
	list_for_each_entry(port_info, &ioc->sas_topology, list)
		for (i = 0; i < port_info->num_phys; i++)
			if (port_info->phy_info[i].identify.sas_address ==
			    sas_address) {
				rc = port_info;
				goto out;
			}
 out:
	mutex_unlock(&ioc->sas_topology_mutex);
	return rc;
}

/*
 * Returns true if there is a scsi end device
 */
static inline int
mptsas_is_end_device(struct mptsas_devinfo * attached)
{
	if ((attached->sas_address) &&
	    (attached->device_info &
	    MPI_SAS_DEVICE_INFO_END_DEVICE) &&
	    ((attached->device_info &
	    MPI_SAS_DEVICE_INFO_SSP_TARGET) |
	    (attached->device_info &
	    MPI_SAS_DEVICE_INFO_STP_TARGET) |
	    (attached->device_info &
	    MPI_SAS_DEVICE_INFO_SATA_DEVICE)))
		return 1;
	else
		return 0;
}

/* no mutex */
static void
mptsas_port_delete(MPT_ADAPTER *ioc, struct mptsas_portinfo_details * port_details)
{
	struct mptsas_portinfo *port_info;
	struct mptsas_phyinfo *phy_info;
	u8	i;

	if (!port_details)
		return;

	port_info = port_details->port_info;
	phy_info = port_info->phy_info;

	dsaswideprintk(ioc, printk(MYIOC_s_DEBUG_FMT "%s: [%p]: num_phys=%02d "
	    "bitmask=0x%016llX\n", ioc->name, __func__, port_details,
	    port_details->num_phys, (unsigned long long)
	    port_details->phy_bitmask));

	for (i = 0; i < port_info->num_phys; i++, phy_info++) {
		if(phy_info->port_details != port_details)
			continue;
		memset(&phy_info->attached, 0, sizeof(struct mptsas_devinfo));
		mptsas_set_rphy(ioc, phy_info, NULL);
		phy_info->port_details = NULL;
	}
	kfree(port_details);
}

static inline struct sas_rphy *
mptsas_get_rphy(struct mptsas_phyinfo *phy_info)
{
	if (phy_info->port_details)
		return phy_info->port_details->rphy;
	else
		return NULL;
}

static inline void
mptsas_set_rphy(MPT_ADAPTER *ioc, struct mptsas_phyinfo *phy_info, struct sas_rphy *rphy)
{
	if (phy_info->port_details) {
		phy_info->port_details->rphy = rphy;
		dsaswideprintk(ioc, printk(MYIOC_s_DEBUG_FMT "sas_rphy_add: rphy=%p\n",
		    ioc->name, rphy));
	}

	if (rphy) {
		dsaswideprintk(ioc, dev_printk(KERN_DEBUG,
		    &rphy->dev, MYIOC_s_FMT "add:", ioc->name));
		dsaswideprintk(ioc, printk(MYIOC_s_DEBUG_FMT "rphy=%p release=%p\n",
		    ioc->name, rphy, rphy->dev.release));
	}
}

static inline struct sas_port *
mptsas_get_port(struct mptsas_phyinfo *phy_info)
{
	if (phy_info->port_details)
		return phy_info->port_details->port;
	else
		return NULL;
}

static inline void
mptsas_set_port(MPT_ADAPTER *ioc, struct mptsas_phyinfo *phy_info, struct sas_port *port)
{
	if (phy_info->port_details)
		phy_info->port_details->port = port;

	if (port) {
		dsaswideprintk(ioc, dev_printk(KERN_DEBUG,
		    &port->dev, MYIOC_s_FMT "add:", ioc->name));
		dsaswideprintk(ioc, printk(MYIOC_s_DEBUG_FMT "port=%p release=%p\n",
		    ioc->name, port, port->dev.release));
	}
}

static inline struct scsi_target *
mptsas_get_starget(struct mptsas_phyinfo *phy_info)
{
	if (phy_info->port_details)
		return phy_info->port_details->starget;
	else
		return NULL;
}

static inline void
mptsas_set_starget(struct mptsas_phyinfo *phy_info, struct scsi_target *
starget)
{
	if (phy_info->port_details)
		phy_info->port_details->starget = starget;
}

/**
 *	mptsas_add_device_component - adds a new device component to our lists
 *	@ioc: Pointer to MPT_ADAPTER structure
 *	@channel: channel number
 *	@id: Logical Target ID for reset (if appropriate)
 *	@sas_address: expander sas address
 *	@device_info: specific bits (flags) for devices
 *	@slot: enclosure slot ID
 *	@enclosure_logical_id: enclosure WWN
 *
 **/
static void
mptsas_add_device_component(MPT_ADAPTER *ioc, u8 channel, u8 id,
	u64 sas_address, u32 device_info, u16 slot, u64 enclosure_logical_id)
{
	struct mptsas_device_info	*sas_info, *next;
	struct scsi_device	*sdev;
	struct scsi_target	*starget;
	struct sas_rphy	*rphy;

	/*
	 * Delete all matching devices out of the list
	 */
	mutex_lock(&ioc->sas_device_info_mutex);
	list_for_each_entry_safe(sas_info, next, &ioc->sas_device_info_list,
	    list) {
		if (!sas_info->is_logical_volume &&
		    (sas_info->sas_address == sas_address ||
		    (sas_info->fw.channel == channel &&
		     sas_info->fw.id == id))) {
			list_del(&sas_info->list);
			kfree(sas_info);
		}
	}

	sas_info = kzalloc(sizeof(struct mptsas_device_info), GFP_KERNEL);
	if (!sas_info)
		goto out;

	/*
	 * Set Firmware mapping
	 */
	sas_info->fw.id = id;
	sas_info->fw.channel = channel;

	sas_info->sas_address = sas_address;
	sas_info->device_info = device_info;
	sas_info->slot = slot;
	sas_info->enclosure_logical_id = enclosure_logical_id;
	INIT_LIST_HEAD(&sas_info->list);
	list_add_tail(&sas_info->list, &ioc->sas_device_info_list);

	/*
	 * Set OS mapping
	 */
	shost_for_each_device(sdev, ioc->sh) {
		starget = scsi_target(sdev);
		rphy = dev_to_rphy(starget->dev.parent);
		if (rphy->identify.sas_address == sas_address) {
			sas_info->os.id = starget->id;
			sas_info->os.channel = starget->channel;
		}
	}

 out:
	mutex_unlock(&ioc->sas_device_info_mutex);
	return;
}

/**
 *	mptsas_add_device_component_by_fw - adds a new device component by FW ID
 *	@ioc: Pointer to MPT_ADAPTER structure
 *	@channel: channel number
 *	@id: Logical Target ID
 *
 **/
static void
mptsas_add_device_component_by_fw(MPT_ADAPTER *ioc, u8 channel, u8 id)
{
	struct mptsas_devinfo sas_device;
	struct mptsas_enclosure enclosure_info;
	int rc;

	rc = mptsas_sas_device_pg0(ioc, &sas_device,
	    (MPI_SAS_DEVICE_PGAD_FORM_BUS_TARGET_ID <<
	     MPI_SAS_DEVICE_PGAD_FORM_SHIFT),
	    (channel << 8) + id);
	if (rc)
		return;

	memset(&enclosure_info, 0, sizeof(struct mptsas_enclosure));
	mptsas_sas_enclosure_pg0(ioc, &enclosure_info,
	    (MPI_SAS_ENCLOS_PGAD_FORM_HANDLE <<
	     MPI_SAS_ENCLOS_PGAD_FORM_SHIFT),
	     sas_device.handle_enclosure);

	mptsas_add_device_component(ioc, sas_device.channel,
	    sas_device.id, sas_device.sas_address, sas_device.device_info,
	    sas_device.slot, enclosure_info.enclosure_logical_id);
}

/**
 *	mptsas_add_device_component_starget_ir - Handle Integrated RAID, adding each individual device to list
 *	@ioc: Pointer to MPT_ADAPTER structure
 *	@starget: SCSI target for this SCSI device
 *
 **/
static void
mptsas_add_device_component_starget_ir(MPT_ADAPTER *ioc,
		struct scsi_target *starget)
{
	CONFIGPARMS			cfg;
	ConfigPageHeader_t		hdr;
	dma_addr_t			dma_handle;
	pRaidVolumePage0_t		buffer = NULL;
	int				i;
	RaidPhysDiskPage0_t 		phys_disk;
	struct mptsas_device_info	*sas_info, *next;

	memset(&cfg, 0 , sizeof(CONFIGPARMS));
	memset(&hdr, 0 , sizeof(ConfigPageHeader_t));
	hdr.PageType = MPI_CONFIG_PAGETYPE_RAID_VOLUME;
	/* assumption that all volumes on channel = 0 */
	cfg.pageAddr = starget->id;
	cfg.cfghdr.hdr = &hdr;
	cfg.action = MPI_CONFIG_ACTION_PAGE_HEADER;
	cfg.timeout = SAS_CONFIG_PAGE_TIMEOUT;

	if (mpt_config(ioc, &cfg) != 0)
		goto out;

	if (!hdr.PageLength)
		goto out;

	buffer = dma_alloc_coherent(&ioc->pcidev->dev, hdr.PageLength * 4,
				    &dma_handle, GFP_KERNEL);

	if (!buffer)
		goto out;

	cfg.physAddr = dma_handle;
	cfg.action = MPI_CONFIG_ACTION_PAGE_READ_CURRENT;

	if (mpt_config(ioc, &cfg) != 0)
		goto out;

	if (!buffer->NumPhysDisks)
		goto out;

	/*
	 * Adding entry for hidden components
	 */
	for (i = 0; i < buffer->NumPhysDisks; i++) {

		if (mpt_raid_phys_disk_pg0(ioc,
		    buffer->PhysDisk[i].PhysDiskNum, &phys_disk) != 0)
			continue;

		mptsas_add_device_component_by_fw(ioc, phys_disk.PhysDiskBus,
		    phys_disk.PhysDiskID);

		mutex_lock(&ioc->sas_device_info_mutex);
		list_for_each_entry(sas_info, &ioc->sas_device_info_list,
		    list) {
			if (!sas_info->is_logical_volume &&
			    (sas_info->fw.channel == phys_disk.PhysDiskBus &&
			    sas_info->fw.id == phys_disk.PhysDiskID)) {
				sas_info->is_hidden_raid_component = 1;
				sas_info->volume_id = starget->id;
			}
		}
		mutex_unlock(&ioc->sas_device_info_mutex);

	}

	/*
	 * Delete all matching devices out of the list
	 */
	mutex_lock(&ioc->sas_device_info_mutex);
	list_for_each_entry_safe(sas_info, next, &ioc->sas_device_info_list,
	    list) {
		if (sas_info->is_logical_volume && sas_info->fw.id ==
		    starget->id) {
			list_del(&sas_info->list);
			kfree(sas_info);
		}
	}

	sas_info = kzalloc(sizeof(struct mptsas_device_info), GFP_KERNEL);
	if (sas_info) {
		sas_info->fw.id = starget->id;
		sas_info->os.id = starget->id;
		sas_info->os.channel = starget->channel;
		sas_info->is_logical_volume = 1;
		INIT_LIST_HEAD(&sas_info->list);
		list_add_tail(&sas_info->list, &ioc->sas_device_info_list);
	}
	mutex_unlock(&ioc->sas_device_info_mutex);

 out:
	if (buffer)
		dma_free_coherent(&ioc->pcidev->dev, hdr.PageLength * 4,
				  buffer, dma_handle);
}

/**
 *	mptsas_add_device_component_starget - adds a SCSI target device component
 *	@ioc: Pointer to MPT_ADAPTER structure
 *	@starget: SCSI target for this SCSI device
 *
 **/
static void
mptsas_add_device_component_starget(MPT_ADAPTER *ioc,
	struct scsi_target *starget)
{
	struct sas_rphy	*rphy;
	struct mptsas_phyinfo	*phy_info = NULL;
	struct mptsas_enclosure	enclosure_info;

	rphy = dev_to_rphy(starget->dev.parent);
	phy_info = mptsas_find_phyinfo_by_sas_address(ioc,
			rphy->identify.sas_address);
	if (!phy_info)
		return;

	memset(&enclosure_info, 0, sizeof(struct mptsas_enclosure));
	mptsas_sas_enclosure_pg0(ioc, &enclosure_info,
		(MPI_SAS_ENCLOS_PGAD_FORM_HANDLE <<
		MPI_SAS_ENCLOS_PGAD_FORM_SHIFT),
		phy_info->attached.handle_enclosure);

	mptsas_add_device_component(ioc, phy_info->attached.channel,
		phy_info->attached.id, phy_info->attached.sas_address,
		phy_info->attached.device_info,
		phy_info->attached.slot, enclosure_info.enclosure_logical_id);
}

/**
 *	mptsas_del_device_component_by_os - Once a device has been removed, we mark the entry in the list as being cached
 *	@ioc: Pointer to MPT_ADAPTER structure
 *	@channel: os mapped id's
 *	@id: Logical Target ID
 *
 **/
static void
mptsas_del_device_component_by_os(MPT_ADAPTER *ioc, u8 channel, u8 id)
{
	struct mptsas_device_info	*sas_info, *next;

	/*
	 * Set is_cached flag
	 */
	list_for_each_entry_safe(sas_info, next, &ioc->sas_device_info_list,
		list) {
		if (sas_info->os.channel == channel && sas_info->os.id == id)
			sas_info->is_cached = 1;
	}
}

/**
 *	mptsas_del_device_components - Cleaning the list
 *	@ioc: Pointer to MPT_ADAPTER structure
 *
 **/
static void
mptsas_del_device_components(MPT_ADAPTER *ioc)
{
	struct mptsas_device_info	*sas_info, *next;

	mutex_lock(&ioc->sas_device_info_mutex);
	list_for_each_entry_safe(sas_info, next, &ioc->sas_device_info_list,
		list) {
		list_del(&sas_info->list);
		kfree(sas_info);
	}
	mutex_unlock(&ioc->sas_device_info_mutex);
}


/*
 * mptsas_setup_wide_ports
 *
 * Updates for new and existing narrow/wide port configuration
 * in the sas_topology
 */
static void
mptsas_setup_wide_ports(MPT_ADAPTER *ioc, struct mptsas_portinfo *port_info)
{
	struct mptsas_portinfo_details * port_details;
	struct mptsas_phyinfo *phy_info, *phy_info_cmp;
	u64	sas_address;
	int	i, j;

	mutex_lock(&ioc->sas_topology_mutex);

	phy_info = port_info->phy_info;
	for (i = 0 ; i < port_info->num_phys ; i++, phy_info++) {
		if (phy_info->attached.handle)
			continue;
		port_details = phy_info->port_details;
		if (!port_details)
			continue;
		if (port_details->num_phys < 2)
			continue;
		/*
		 * Removing a phy from a port, letting the last
		 * phy be removed by firmware events.
		 */
		dsaswideprintk(ioc, printk(MYIOC_s_DEBUG_FMT
		    "%s: [%p]: deleting phy = %d\n",
		    ioc->name, __func__, port_details, i));
		port_details->num_phys--;
		port_details->phy_bitmask &= ~ (1 << phy_info->phy_id);
		memset(&phy_info->attached, 0, sizeof(struct mptsas_devinfo));
		if (phy_info->phy) {
			devtprintk(ioc, dev_printk(KERN_DEBUG,
				&phy_info->phy->dev, MYIOC_s_FMT
				"delete phy %d, phy-obj (0x%p)\n", ioc->name,
				phy_info->phy_id, phy_info->phy));
			sas_port_delete_phy(port_details->port, phy_info->phy);
		}
		phy_info->port_details = NULL;
	}

	/*
	 * Populate and refresh the tree
	 */
	phy_info = port_info->phy_info;
	for (i = 0 ; i < port_info->num_phys ; i++, phy_info++) {
		sas_address = phy_info->attached.sas_address;
		dsaswideprintk(ioc, printk(MYIOC_s_DEBUG_FMT "phy_id=%d sas_address=0x%018llX\n",
		    ioc->name, i, (unsigned long long)sas_address));
		if (!sas_address)
			continue;
		port_details = phy_info->port_details;
		/*
		 * Forming a port
		 */
		if (!port_details) {
			port_details = kzalloc(sizeof(struct
				mptsas_portinfo_details), GFP_KERNEL);
			if (!port_details)
				goto out;
			port_details->num_phys = 1;
			port_details->port_info = port_info;
			if (phy_info->phy_id < 64 )
				port_details->phy_bitmask |=
				    (1 << phy_info->phy_id);
			phy_info->sas_port_add_phy=1;
			dsaswideprintk(ioc, printk(MYIOC_s_DEBUG_FMT "\t\tForming port\n\t\t"
			    "phy_id=%d sas_address=0x%018llX\n",
			    ioc->name, i, (unsigned long long)sas_address));
			phy_info->port_details = port_details;
		}

		if (i == port_info->num_phys - 1)
			continue;
		phy_info_cmp = &port_info->phy_info[i + 1];
		for (j = i + 1 ; j < port_info->num_phys ; j++,
		    phy_info_cmp++) {
			if (!phy_info_cmp->attached.sas_address)
				continue;
			if (sas_address != phy_info_cmp->attached.sas_address)
				continue;
			if (phy_info_cmp->port_details == port_details )
				continue;
			dsaswideprintk(ioc, printk(MYIOC_s_DEBUG_FMT
			    "\t\tphy_id=%d sas_address=0x%018llX\n",
			    ioc->name, j, (unsigned long long)
			    phy_info_cmp->attached.sas_address));
			if (phy_info_cmp->port_details) {
				port_details->rphy =
				    mptsas_get_rphy(phy_info_cmp);
				port_details->port =
				    mptsas_get_port(phy_info_cmp);
				port_details->starget =
				    mptsas_get_starget(phy_info_cmp);
				port_details->num_phys =
					phy_info_cmp->port_details->num_phys;
				if (!phy_info_cmp->port_details->num_phys)
					kfree(phy_info_cmp->port_details);
			} else
				phy_info_cmp->sas_port_add_phy=1;
			/*
			 * Adding a phy to a port
			 */
			phy_info_cmp->port_details = port_details;
			if (phy_info_cmp->phy_id < 64 )
				port_details->phy_bitmask |=
				(1 << phy_info_cmp->phy_id);
			port_details->num_phys++;
		}
	}

 out:

	for (i = 0; i < port_info->num_phys; i++) {
		port_details = port_info->phy_info[i].port_details;
		if (!port_details)
			continue;
		dsaswideprintk(ioc, printk(MYIOC_s_DEBUG_FMT
		    "%s: [%p]: phy_id=%02d num_phys=%02d "
		    "bitmask=0x%016llX\n", ioc->name, __func__,
		    port_details, i, port_details->num_phys,
		    (unsigned long long)port_details->phy_bitmask));
		dsaswideprintk(ioc, printk(MYIOC_s_DEBUG_FMT "\t\tport = %p rphy=%p\n",
		    ioc->name, port_details->port, port_details->rphy));
	}
	dsaswideprintk(ioc, printk("\n"));
	mutex_unlock(&ioc->sas_topology_mutex);
}

/**
 * mptsas_find_vtarget - find a virtual target device (FC LUN device or
 *				SCSI target device)
 *
 * @ioc: Pointer to MPT_ADAPTER structure
 * @channel: channel number
 * @id: Logical Target ID
 *
 **/
static VirtTarget *
mptsas_find_vtarget(MPT_ADAPTER *ioc, u8 channel, u8 id)
{
	struct scsi_device 		*sdev;
	VirtDevice			*vdevice;
	VirtTarget 			*vtarget = NULL;

	shost_for_each_device(sdev, ioc->sh) {
		vdevice = sdev->hostdata;
		if ((vdevice == NULL) ||
			(vdevice->vtarget == NULL))
			continue;
		if ((vdevice->vtarget->tflags &
		    MPT_TARGET_FLAGS_RAID_COMPONENT ||
		    vdevice->vtarget->raidVolume))
			continue;
		if (vdevice->vtarget->id == id &&
			vdevice->vtarget->channel == channel)
			vtarget = vdevice->vtarget;
	}
	return vtarget;
}

static void
mptsas_queue_device_delete(MPT_ADAPTER *ioc,
	MpiEventDataSasDeviceStatusChange_t *sas_event_data)
{
	struct fw_event_work *fw_event;

	fw_event = kzalloc(sizeof(*fw_event) +
			   sizeof(MpiEventDataSasDeviceStatusChange_t),
			   GFP_ATOMIC);
	if (!fw_event) {
		printk(MYIOC_s_WARN_FMT "%s: failed at (line=%d)\n",
		    ioc->name, __func__, __LINE__);
		return;
	}
	memcpy(fw_event->event_data, sas_event_data,
	    sizeof(MpiEventDataSasDeviceStatusChange_t));
	fw_event->event = MPI_EVENT_SAS_DEVICE_STATUS_CHANGE;
	fw_event->ioc = ioc;
	mptsas_add_fw_event(ioc, fw_event, msecs_to_jiffies(1));
}

static void
mptsas_queue_rescan(MPT_ADAPTER *ioc)
{
	struct fw_event_work *fw_event;

	fw_event = kzalloc(sizeof(*fw_event), GFP_ATOMIC);
	if (!fw_event) {
		printk(MYIOC_s_WARN_FMT "%s: failed at (line=%d)\n",
		    ioc->name, __func__, __LINE__);
		return;
	}
	fw_event->event = -1;
	fw_event->ioc = ioc;
	mptsas_add_fw_event(ioc, fw_event, msecs_to_jiffies(1));
}


/**
 * mptsas_target_reset - Issues TARGET_RESET to end device using
 *			 handshaking method
 *
 * @ioc: Pointer to MPT_ADAPTER structure
 * @channel: channel number
 * @id: Logical Target ID for reset
 *
 * Return: (1) success
 *         (0) failure
 *
 **/
static int
mptsas_target_reset(MPT_ADAPTER *ioc, u8 channel, u8 id)
{
	MPT_FRAME_HDR	*mf;
	SCSITaskMgmt_t	*pScsiTm;
	if (mpt_set_taskmgmt_in_progress_flag(ioc) != 0)
		return 0;


	mf = mpt_get_msg_frame(mptsasDeviceResetCtx, ioc);
	if (mf == NULL) {
		dfailprintk(ioc, printk(MYIOC_s_WARN_FMT
			"%s, no msg frames @%d!!\n", ioc->name,
			__func__, __LINE__));
		goto out_fail;
	}

	dtmprintk(ioc, printk(MYIOC_s_DEBUG_FMT "TaskMgmt request (mf=%p)\n",
		ioc->name, mf));

	/* Format the Request
	 */
	pScsiTm = (SCSITaskMgmt_t *) mf;
	memset (pScsiTm, 0, sizeof(SCSITaskMgmt_t));
	pScsiTm->TargetID = id;
	pScsiTm->Bus = channel;
	pScsiTm->Function = MPI_FUNCTION_SCSI_TASK_MGMT;
	pScsiTm->TaskType = MPI_SCSITASKMGMT_TASKTYPE_TARGET_RESET;
	pScsiTm->MsgFlags = MPI_SCSITASKMGMT_MSGFLAGS_LIPRESET_RESET_OPTION;

	DBG_DUMP_TM_REQUEST_FRAME(ioc, (u32 *)mf);

	dtmprintk(ioc, printk(MYIOC_s_DEBUG_FMT
	   "TaskMgmt type=%d (sas device delete) fw_channel = %d fw_id = %d)\n",
	   ioc->name, MPI_SCSITASKMGMT_TASKTYPE_TARGET_RESET, channel, id));

	mpt_put_msg_frame_hi_pri(mptsasDeviceResetCtx, ioc, mf);

	return 1;

 out_fail:

	mpt_clear_taskmgmt_in_progress_flag(ioc);
	return 0;
}

static void
mptsas_block_io_sdev(struct scsi_device *sdev, void *data)
{
	scsi_device_set_state(sdev, SDEV_BLOCK);
}

static void
mptsas_block_io_starget(struct scsi_target *starget)
{
	if (starget)
		starget_for_each_device(starget, NULL, mptsas_block_io_sdev);
}

/**
 * mptsas_target_reset_queue - queue a target reset
 *
 * @ioc: Pointer to MPT_ADAPTER structure
 * @sas_event_data: SAS Device Status Change Event data
 *
 * Receive request for TARGET_RESET after receiving a firmware
 * event NOT_RESPONDING_EVENT, then put command in link list
 * and queue if task_queue already in use.
 *
 **/
static void
mptsas_target_reset_queue(MPT_ADAPTER *ioc,
    EVENT_DATA_SAS_DEVICE_STATUS_CHANGE *sas_event_data)
{
	MPT_SCSI_HOST	*hd = shost_priv(ioc->sh);
	VirtTarget *vtarget = NULL;
	struct mptsas_target_reset_event *target_reset_list;
	u8		id, channel;

	id = sas_event_data->TargetID;
	channel = sas_event_data->Bus;

	vtarget = mptsas_find_vtarget(ioc, channel, id);
	if (vtarget) {
		mptsas_block_io_starget(vtarget->starget);
		vtarget->deleted = 1; /* block IO */
	}

	target_reset_list = kzalloc(sizeof(struct mptsas_target_reset_event),
	    GFP_ATOMIC);
	if (!target_reset_list) {
		dfailprintk(ioc, printk(MYIOC_s_WARN_FMT
			"%s, failed to allocate mem @%d..!!\n",
			ioc->name, __func__, __LINE__));
		return;
	}

	memcpy(&target_reset_list->sas_event_data, sas_event_data,
		sizeof(*sas_event_data));
	list_add_tail(&target_reset_list->list, &hd->target_reset_list);

	target_reset_list->time_count = jiffies;

	if (mptsas_target_reset(ioc, channel, id)) {
		target_reset_list->target_reset_issued = 1;
	}
}

/**
 * mptsas_schedule_target_reset- send pending target reset
 * @iocp: per adapter object
 *
 * This function will delete scheduled target reset from the list and
 * try to send next target reset. This will be called from completion
 * context of any Task management command.
 */

void
mptsas_schedule_target_reset(void *iocp)
{
	MPT_ADAPTER *ioc = (MPT_ADAPTER *)(iocp);
	MPT_SCSI_HOST	*hd = shost_priv(ioc->sh);
	struct list_head *head = &hd->target_reset_list;
	struct mptsas_target_reset_event	*target_reset_list;
	u8		id, channel;
	/*
	 * issue target reset to next device in the queue
	 */

	if (list_empty(head))
		return;

	target_reset_list = list_entry(head->next,
		struct mptsas_target_reset_event, list);

	id = target_reset_list->sas_event_data.TargetID;
	channel = target_reset_list->sas_event_data.Bus;
	target_reset_list->time_count = jiffies;

	if (mptsas_target_reset(ioc, channel, id))
		target_reset_list->target_reset_issued = 1;
	return;
}


/**
 *	mptsas_taskmgmt_complete - complete SAS task management function
 *	@ioc: Pointer to MPT_ADAPTER structure
 *	@mf: MPT message frame
 *	@mr: SCSI Task Management Reply structure ptr (may be %NULL)
 *
 *	Completion for TARGET_RESET after NOT_RESPONDING_EVENT, enable work
 *	queue to finish off removing device from upper layers, then send next
 *	TARGET_RESET in the queue.
 **/
static int
mptsas_taskmgmt_complete(MPT_ADAPTER *ioc, MPT_FRAME_HDR *mf, MPT_FRAME_HDR *mr)
{
	MPT_SCSI_HOST	*hd = shost_priv(ioc->sh);
        struct list_head *head = &hd->target_reset_list;
	u8		id, channel;
	struct mptsas_target_reset_event	*target_reset_list;
	SCSITaskMgmtReply_t *pScsiTmReply;

	dtmprintk(ioc, printk(MYIOC_s_DEBUG_FMT "TaskMgmt completed: "
	    "(mf = %p, mr = %p)\n", ioc->name, mf, mr));

	pScsiTmReply = (SCSITaskMgmtReply_t *)mr;
	if (!pScsiTmReply)
		return 0;

	dtmprintk(ioc, printk(MYIOC_s_DEBUG_FMT
	    "\tTaskMgmt completed: fw_channel = %d, fw_id = %d,\n"
	    "\ttask_type = 0x%02X, iocstatus = 0x%04X "
	    "loginfo = 0x%08X,\n\tresponse_code = 0x%02X, "
	    "term_cmnds = %d\n", ioc->name,
	    pScsiTmReply->Bus, pScsiTmReply->TargetID,
	    pScsiTmReply->TaskType,
	    le16_to_cpu(pScsiTmReply->IOCStatus),
	    le32_to_cpu(pScsiTmReply->IOCLogInfo),
	    pScsiTmReply->ResponseCode,
	    le32_to_cpu(pScsiTmReply->TerminationCount)));

	if (pScsiTmReply->ResponseCode)
		mptscsih_taskmgmt_response_code(ioc,
		pScsiTmReply->ResponseCode);

	if (pScsiTmReply->TaskType ==
	    MPI_SCSITASKMGMT_TASKTYPE_QUERY_TASK || pScsiTmReply->TaskType ==
	     MPI_SCSITASKMGMT_TASKTYPE_ABRT_TASK_SET) {
		ioc->taskmgmt_cmds.status |= MPT_MGMT_STATUS_COMMAND_GOOD;
		ioc->taskmgmt_cmds.status |= MPT_MGMT_STATUS_RF_VALID;
		memcpy(ioc->taskmgmt_cmds.reply, mr,
		    min(MPT_DEFAULT_FRAME_SIZE, 4 * mr->u.reply.MsgLength));
		if (ioc->taskmgmt_cmds.status & MPT_MGMT_STATUS_PENDING) {
			ioc->taskmgmt_cmds.status &= ~MPT_MGMT_STATUS_PENDING;
			complete(&ioc->taskmgmt_cmds.done);
			return 1;
		}
		return 0;
	}

	mpt_clear_taskmgmt_in_progress_flag(ioc);

	if (list_empty(head))
		return 1;

	target_reset_list = list_entry(head->next,
	    struct mptsas_target_reset_event, list);

	dtmprintk(ioc, printk(MYIOC_s_DEBUG_FMT
	    "TaskMgmt: completed (%d seconds)\n",
	    ioc->name, jiffies_to_msecs(jiffies -
	    target_reset_list->time_count)/1000));

	id = pScsiTmReply->TargetID;
	channel = pScsiTmReply->Bus;
	target_reset_list->time_count = jiffies;

	/*
	 * retry target reset
	 */
	if (!target_reset_list->target_reset_issued) {
		if (mptsas_target_reset(ioc, channel, id))
			target_reset_list->target_reset_issued = 1;
		return 1;
	}

	/*
	 * enable work queue to remove device from upper layers
	 */
	list_del(&target_reset_list->list);
	if (!ioc->fw_events_off)
		mptsas_queue_device_delete(ioc,
			&target_reset_list->sas_event_data);


	ioc->schedule_target_reset(ioc);

	return 1;
}

/**
 * mptsas_ioc_reset - issue an IOC reset for this reset phase
 *
 * @ioc: Pointer to MPT_ADAPTER structure
 * @reset_phase: id of phase of reset
 *
 **/
static int
mptsas_ioc_reset(MPT_ADAPTER *ioc, int reset_phase)
{
	MPT_SCSI_HOST	*hd;
	int rc;

	rc = mptscsih_ioc_reset(ioc, reset_phase);
	if ((ioc->bus_type != SAS) || (!rc))
		return rc;

	hd = shost_priv(ioc->sh);
	if (!hd->ioc)
		goto out;

	switch (reset_phase) {
	case MPT_IOC_SETUP_RESET:
		dtmprintk(ioc, printk(MYIOC_s_DEBUG_FMT
		    "%s: MPT_IOC_SETUP_RESET\n", ioc->name, __func__));
		mptsas_fw_event_off(ioc);
		break;
	case MPT_IOC_PRE_RESET:
		dtmprintk(ioc, printk(MYIOC_s_DEBUG_FMT
		    "%s: MPT_IOC_PRE_RESET\n", ioc->name, __func__));
		break;
	case MPT_IOC_POST_RESET:
		dtmprintk(ioc, printk(MYIOC_s_DEBUG_FMT
		    "%s: MPT_IOC_POST_RESET\n", ioc->name, __func__));
		if (ioc->sas_mgmt.status & MPT_MGMT_STATUS_PENDING) {
			ioc->sas_mgmt.status |= MPT_MGMT_STATUS_DID_IOCRESET;
			complete(&ioc->sas_mgmt.done);
		}
		mptsas_cleanup_fw_event_q(ioc);
		mptsas_queue_rescan(ioc);
		break;
	default:
		break;
	}

 out:
	return rc;
}


/**
 * enum device_state - TUR device state
 * @DEVICE_RETRY: need to retry the TUR
 * @DEVICE_ERROR: TUR return error, don't add device
 * @DEVICE_READY: device can be added
 *
 */
enum device_state{
	DEVICE_RETRY,
	DEVICE_ERROR,
	DEVICE_READY,
};

static int
mptsas_sas_enclosure_pg0(MPT_ADAPTER *ioc, struct mptsas_enclosure *enclosure,
		u32 form, u32 form_specific)
{
	ConfigExtendedPageHeader_t hdr;
	CONFIGPARMS cfg;
	SasEnclosurePage0_t *buffer;
	dma_addr_t dma_handle;
	int error;
	__le64 le_identifier;

	memset(&hdr, 0, sizeof(hdr));
	hdr.PageVersion = MPI_SASENCLOSURE0_PAGEVERSION;
	hdr.PageNumber = 0;
	hdr.PageType = MPI_CONFIG_PAGETYPE_EXTENDED;
	hdr.ExtPageType = MPI_CONFIG_EXTPAGETYPE_ENCLOSURE;

	cfg.cfghdr.ehdr = &hdr;
	cfg.physAddr = -1;
	cfg.pageAddr = form + form_specific;
	cfg.action = MPI_CONFIG_ACTION_PAGE_HEADER;
	cfg.dir = 0;	/* read */
	cfg.timeout = SAS_CONFIG_PAGE_TIMEOUT;

	error = mpt_config(ioc, &cfg);
	if (error)
		goto out;
	if (!hdr.ExtPageLength) {
		error = -ENXIO;
		goto out;
	}

	buffer = dma_alloc_coherent(&ioc->pcidev->dev, hdr.ExtPageLength * 4,
				    &dma_handle, GFP_KERNEL);
	if (!buffer) {
		error = -ENOMEM;
		goto out;
	}

	cfg.physAddr = dma_handle;
	cfg.action = MPI_CONFIG_ACTION_PAGE_READ_CURRENT;

	error = mpt_config(ioc, &cfg);
	if (error)
		goto out_free_consistent;

	/* save config data */
	memcpy(&le_identifier, &buffer->EnclosureLogicalID, sizeof(__le64));
	enclosure->enclosure_logical_id = le64_to_cpu(le_identifier);
	enclosure->enclosure_handle = le16_to_cpu(buffer->EnclosureHandle);
	enclosure->flags = le16_to_cpu(buffer->Flags);
	enclosure->num_slot = le16_to_cpu(buffer->NumSlots);
	enclosure->start_slot = le16_to_cpu(buffer->StartSlot);
	enclosure->start_id = buffer->StartTargetID;
	enclosure->start_channel = buffer->StartBus;
	enclosure->sep_id = buffer->SEPTargetID;
	enclosure->sep_channel = buffer->SEPBus;

 out_free_consistent:
	dma_free_coherent(&ioc->pcidev->dev, hdr.ExtPageLength * 4, buffer,
			  dma_handle);
 out:
	return error;
}

/**
 *	mptsas_add_end_device - report a new end device to sas transport layer
 *	@ioc: Pointer to MPT_ADAPTER structure
 *	@phy_info: describes attached device
 *
 *	return (0) success (1) failure
 *
 **/
static int
mptsas_add_end_device(MPT_ADAPTER *ioc, struct mptsas_phyinfo *phy_info)
{
	struct sas_rphy *rphy;
	struct sas_port *port;
	struct sas_identify identify;
	char *ds = NULL;
	u8 fw_id;

	if (!phy_info) {
		dfailprintk(ioc, printk(MYIOC_s_ERR_FMT
			"%s: exit at line=%d\n", ioc->name,
			 __func__, __LINE__));
		return 1;
	}

	fw_id = phy_info->attached.id;

	if (mptsas_get_rphy(phy_info)) {
		dfailprintk(ioc, printk(MYIOC_s_ERR_FMT
			"%s: fw_id=%d exit at line=%d\n", ioc->name,
			 __func__, fw_id, __LINE__));
		return 2;
	}

	port = mptsas_get_port(phy_info);
	if (!port) {
		dfailprintk(ioc, printk(MYIOC_s_ERR_FMT
			"%s: fw_id=%d exit at line=%d\n", ioc->name,
			 __func__, fw_id, __LINE__));
		return 3;
	}

	if (phy_info->attached.device_info &
	    MPI_SAS_DEVICE_INFO_SSP_TARGET)
		ds = "ssp";
	if (phy_info->attached.device_info &
	    MPI_SAS_DEVICE_INFO_STP_TARGET)
		ds = "stp";
	if (phy_info->attached.device_info &
	    MPI_SAS_DEVICE_INFO_SATA_DEVICE)
		ds = "sata";

	printk(MYIOC_s_INFO_FMT "attaching %s device: fw_channel %d, fw_id %d,"
	    " phy %d, sas_addr 0x%llx\n", ioc->name, ds,
	    phy_info->attached.channel, phy_info->attached.id,
	    phy_info->attached.phy_id, (unsigned long long)
	    phy_info->attached.sas_address);

	mptsas_parse_device_info(&identify, &phy_info->attached);
	rphy = sas_end_device_alloc(port);
	if (!rphy) {
		dfailprintk(ioc, printk(MYIOC_s_ERR_FMT
			"%s: fw_id=%d exit at line=%d\n", ioc->name,
			 __func__, fw_id, __LINE__));
		return 5; /* non-fatal: an rphy can be added later */
	}

	rphy->identify = identify;
	if (sas_rphy_add(rphy)) {
		dfailprintk(ioc, printk(MYIOC_s_ERR_FMT
			"%s: fw_id=%d exit at line=%d\n", ioc->name,
			 __func__, fw_id, __LINE__));
		sas_rphy_free(rphy);
		return 6;
	}
	mptsas_set_rphy(ioc, phy_info, rphy);
	return 0;
}

/**
 *	mptsas_del_end_device - report a deleted end device to sas transport layer
 *	@ioc: Pointer to MPT_ADAPTER structure
 *	@phy_info: describes attached device
 *
 **/
static void
mptsas_del_end_device(MPT_ADAPTER *ioc, struct mptsas_phyinfo *phy_info)
{
	struct sas_rphy *rphy;
	struct sas_port *port;
	struct mptsas_portinfo *port_info;
	struct mptsas_phyinfo *phy_info_parent;
	int i;
	char *ds = NULL;
	u8 fw_id;
	u64 sas_address;

	if (!phy_info)
		return;

	fw_id = phy_info->attached.id;
	sas_address = phy_info->attached.sas_address;

	if (!phy_info->port_details) {
		dfailprintk(ioc, printk(MYIOC_s_ERR_FMT
			"%s: fw_id=%d exit at line=%d\n", ioc->name,
			 __func__, fw_id, __LINE__));
		return;
	}
	rphy = mptsas_get_rphy(phy_info);
	if (!rphy) {
		dfailprintk(ioc, printk(MYIOC_s_ERR_FMT
			"%s: fw_id=%d exit at line=%d\n", ioc->name,
			 __func__, fw_id, __LINE__));
		return;
	}

	if (phy_info->attached.device_info & MPI_SAS_DEVICE_INFO_SSP_INITIATOR
		|| phy_info->attached.device_info
			& MPI_SAS_DEVICE_INFO_SMP_INITIATOR
		|| phy_info->attached.device_info
			& MPI_SAS_DEVICE_INFO_STP_INITIATOR)
		ds = "initiator";
	if (phy_info->attached.device_info &
	    MPI_SAS_DEVICE_INFO_SSP_TARGET)
		ds = "ssp";
	if (phy_info->attached.device_info &
	    MPI_SAS_DEVICE_INFO_STP_TARGET)
		ds = "stp";
	if (phy_info->attached.device_info &
	    MPI_SAS_DEVICE_INFO_SATA_DEVICE)
		ds = "sata";

	dev_printk(KERN_DEBUG, &rphy->dev, MYIOC_s_FMT
	    "removing %s device: fw_channel %d, fw_id %d, phy %d,"
	    "sas_addr 0x%llx\n", ioc->name, ds, phy_info->attached.channel,
	    phy_info->attached.id, phy_info->attached.phy_id,
	    (unsigned long long) sas_address);

	port = mptsas_get_port(phy_info);
	if (!port) {
		dfailprintk(ioc, printk(MYIOC_s_ERR_FMT
			"%s: fw_id=%d exit at line=%d\n", ioc->name,
			 __func__, fw_id, __LINE__));
		return;
	}
	port_info = phy_info->portinfo;
	phy_info_parent = port_info->phy_info;
	for (i = 0; i < port_info->num_phys; i++, phy_info_parent++) {
		if (!phy_info_parent->phy)
			continue;
		if (phy_info_parent->attached.sas_address !=
		    sas_address)
			continue;
		dev_printk(KERN_DEBUG, &phy_info_parent->phy->dev,
		    MYIOC_s_FMT "delete phy %d, phy-obj (0x%p)\n",
		    ioc->name, phy_info_parent->phy_id,
		    phy_info_parent->phy);
		sas_port_delete_phy(port, phy_info_parent->phy);
	}

	dev_printk(KERN_DEBUG, &port->dev, MYIOC_s_FMT
	    "delete port %d, sas_addr (0x%llx)\n", ioc->name,
	     port->port_identifier, (unsigned long long)sas_address);
	sas_port_delete(port);
	mptsas_set_port(ioc, phy_info, NULL);
	mptsas_port_delete(ioc, phy_info->port_details);
}

static struct mptsas_phyinfo *
mptsas_refreshing_device_handles(MPT_ADAPTER *ioc,
	struct mptsas_devinfo *sas_device)
{
	struct mptsas_phyinfo *phy_info;
	struct mptsas_portinfo *port_info;
	int i;

	phy_info = mptsas_find_phyinfo_by_sas_address(ioc,
	    sas_device->sas_address);
	if (!phy_info)
		goto out;
	port_info = phy_info->portinfo;
	if (!port_info)
		goto out;
	mutex_lock(&ioc->sas_topology_mutex);
	for (i = 0; i < port_info->num_phys; i++) {
		if (port_info->phy_info[i].attached.sas_address !=
			sas_device->sas_address)
			continue;
		port_info->phy_info[i].attached.channel = sas_device->channel;
		port_info->phy_info[i].attached.id = sas_device->id;
		port_info->phy_info[i].attached.sas_address =
		    sas_device->sas_address;
		port_info->phy_info[i].attached.handle = sas_device->handle;
		port_info->phy_info[i].attached.handle_parent =
		    sas_device->handle_parent;
		port_info->phy_info[i].attached.handle_enclosure =
		    sas_device->handle_enclosure;
	}
	mutex_unlock(&ioc->sas_topology_mutex);
 out:
	return phy_info;
}

/**
 * mptsas_firmware_event_work - work thread for processing fw events
 * @work: work queue payload containing info describing the event
 * Context: user
 *
 */
static void
mptsas_firmware_event_work(struct work_struct *work)
{
	struct fw_event_work *fw_event =
		container_of(work, struct fw_event_work, work.work);
	MPT_ADAPTER *ioc = fw_event->ioc;

	/* special rescan topology handling */
	if (fw_event->event == -1) {
		if (ioc->in_rescan) {
			devtprintk(ioc, printk(MYIOC_s_DEBUG_FMT
				"%s: rescan ignored as it is in progress\n",
				ioc->name, __func__));
			return;
		}
		devtprintk(ioc, printk(MYIOC_s_DEBUG_FMT "%s: rescan after "
		    "reset\n", ioc->name, __func__));
		ioc->in_rescan = 1;
		mptsas_not_responding_devices(ioc);
		mptsas_scan_sas_topology(ioc);
		ioc->in_rescan = 0;
		mptsas_free_fw_event(ioc, fw_event);
		mptsas_fw_event_on(ioc);
		return;
	}

	/* events handling turned off during host reset */
	if (ioc->fw_events_off) {
		mptsas_free_fw_event(ioc, fw_event);
		return;
	}

	devtprintk(ioc, printk(MYIOC_s_DEBUG_FMT "%s: fw_event=(0x%p), "
	    "event = (0x%02x)\n", ioc->name, __func__, fw_event,
	    (fw_event->event & 0xFF)));

	switch (fw_event->event) {
	case MPI_EVENT_SAS_DEVICE_STATUS_CHANGE:
		mptsas_send_sas_event(fw_event);
		break;
	case MPI_EVENT_INTEGRATED_RAID:
		mptsas_send_raid_event(fw_event);
		break;
	case MPI_EVENT_IR2:
		mptsas_send_ir2_event(fw_event);
		break;
	case MPI_EVENT_PERSISTENT_TABLE_FULL:
		mptbase_sas_persist_operation(ioc,
		    MPI_SAS_OP_CLEAR_NOT_PRESENT);
		mptsas_free_fw_event(ioc, fw_event);
		break;
	case MPI_EVENT_SAS_BROADCAST_PRIMITIVE:
		mptsas_broadcast_primitive_work(fw_event);
		break;
	case MPI_EVENT_SAS_EXPANDER_STATUS_CHANGE:
		mptsas_send_expander_event(fw_event);
		break;
	case MPI_EVENT_SAS_PHY_LINK_STATUS:
		mptsas_send_link_status_event(fw_event);
		break;
	case MPI_EVENT_QUEUE_FULL:
		mptsas_handle_queue_full_event(fw_event);
		break;
	}
}



static int
mptsas_slave_configure(struct scsi_device *sdev)
{
	struct Scsi_Host	*host = sdev->host;
	MPT_SCSI_HOST	*hd = shost_priv(host);
	MPT_ADAPTER	*ioc = hd->ioc;
	VirtDevice	*vdevice = sdev->hostdata;

	if (vdevice->vtarget->deleted) {
		sdev_printk(KERN_INFO, sdev, "clearing deleted flag\n");
		vdevice->vtarget->deleted = 0;
	}

	/*
	 * RAID volumes placed beyond the last expected port.
	 * Ignore sending sas mode pages in that case..
	 */
	if (sdev->channel == MPTSAS_RAID_CHANNEL) {
		mptsas_add_device_component_starget_ir(ioc, scsi_target(sdev));
		goto out;
	}

	sas_read_port_mode_page(sdev);

	mptsas_add_device_component_starget(ioc, scsi_target(sdev));

 out:
	return mptscsih_slave_configure(sdev);
}

static int
mptsas_target_alloc(struct scsi_target *starget)
{
	struct Scsi_Host *host = dev_to_shost(&starget->dev);
	MPT_SCSI_HOST		*hd = shost_priv(host);
	VirtTarget		*vtarget;
	u8			id, channel;
	struct sas_rphy		*rphy;
	struct mptsas_portinfo	*p;
	int 			 i;
	MPT_ADAPTER		*ioc = hd->ioc;

	vtarget = kzalloc(sizeof(VirtTarget), GFP_KERNEL);
	if (!vtarget)
		return -ENOMEM;

	vtarget->starget = starget;
	vtarget->ioc_id = ioc->id;
	vtarget->tflags = MPT_TARGET_FLAGS_Q_YES;
	id = starget->id;
	channel = 0;

	/*
	 * RAID volumes placed beyond the last expected port.
	 */
	if (starget->channel == MPTSAS_RAID_CHANNEL) {
		if (!ioc->raid_data.pIocPg2) {
			kfree(vtarget);
			return -ENXIO;
		}
		for (i = 0; i < ioc->raid_data.pIocPg2->NumActiveVolumes; i++) {
			if (id == ioc->raid_data.pIocPg2->
					RaidVolume[i].VolumeID) {
				channel = ioc->raid_data.pIocPg2->
					RaidVolume[i].VolumeBus;
			}
		}
		vtarget->raidVolume = 1;
		goto out;
	}

	rphy = dev_to_rphy(starget->dev.parent);
	mutex_lock(&ioc->sas_topology_mutex);
	list_for_each_entry(p, &ioc->sas_topology, list) {
		for (i = 0; i < p->num_phys; i++) {
			if (p->phy_info[i].attached.sas_address !=
					rphy->identify.sas_address)
				continue;
			id = p->phy_info[i].attached.id;
			channel = p->phy_info[i].attached.channel;
			mptsas_set_starget(&p->phy_info[i], starget);

			/*
			 * Exposing hidden raid components
			 */
			if (mptscsih_is_phys_disk(ioc, channel, id)) {
				id = mptscsih_raid_id_to_num(ioc,
						channel, id);
				vtarget->tflags |=
				    MPT_TARGET_FLAGS_RAID_COMPONENT;
				p->phy_info[i].attached.phys_disk_num = id;
			}
			mutex_unlock(&ioc->sas_topology_mutex);
			goto out;
		}
	}
	mutex_unlock(&ioc->sas_topology_mutex);

	kfree(vtarget);
	return -ENXIO;

 out:
	vtarget->id = id;
	vtarget->channel = channel;
	starget->hostdata = vtarget;
	return 0;
}

static void
mptsas_target_destroy(struct scsi_target *starget)
{
	struct Scsi_Host *host = dev_to_shost(&starget->dev);
	MPT_SCSI_HOST		*hd = shost_priv(host);
	struct sas_rphy		*rphy;
	struct mptsas_portinfo	*p;
	int 			 i;
	MPT_ADAPTER	*ioc = hd->ioc;
	VirtTarget	*vtarget;

	if (!starget->hostdata)
		return;

	vtarget = starget->hostdata;

	mptsas_del_device_component_by_os(ioc, starget->channel,
	    starget->id);


	if (starget->channel == MPTSAS_RAID_CHANNEL)
		goto out;

	rphy = dev_to_rphy(starget->dev.parent);
	list_for_each_entry(p, &ioc->sas_topology, list) {
		for (i = 0; i < p->num_phys; i++) {
			if (p->phy_info[i].attached.sas_address !=
					rphy->identify.sas_address)
				continue;

			starget_printk(KERN_INFO, starget, MYIOC_s_FMT
			"delete device: fw_channel %d, fw_id %d, phy %d, "
			"sas_addr 0x%llx\n", ioc->name,
			p->phy_info[i].attached.channel,
			p->phy_info[i].attached.id,
			p->phy_info[i].attached.phy_id, (unsigned long long)
			p->phy_info[i].attached.sas_address);

			mptsas_set_starget(&p->phy_info[i], NULL);
		}
	}

 out:
	vtarget->starget = NULL;
	kfree(starget->hostdata);
	starget->hostdata = NULL;
}


static int
mptsas_slave_alloc(struct scsi_device *sdev)
{
	struct Scsi_Host	*host = sdev->host;
	MPT_SCSI_HOST		*hd = shost_priv(host);
	struct sas_rphy		*rphy;
	struct mptsas_portinfo	*p;
	VirtDevice		*vdevice;
	struct scsi_target 	*starget;
	int 			i;
	MPT_ADAPTER *ioc = hd->ioc;

	vdevice = kzalloc(sizeof(VirtDevice), GFP_KERNEL);
	if (!vdevice) {
		printk(MYIOC_s_ERR_FMT "slave_alloc kzalloc(%zd) FAILED!\n",
				ioc->name, sizeof(VirtDevice));
		return -ENOMEM;
	}
	starget = scsi_target(sdev);
	vdevice->vtarget = starget->hostdata;

	if (sdev->channel == MPTSAS_RAID_CHANNEL)
		goto out;

	rphy = dev_to_rphy(sdev->sdev_target->dev.parent);
	mutex_lock(&ioc->sas_topology_mutex);
	list_for_each_entry(p, &ioc->sas_topology, list) {
		for (i = 0; i < p->num_phys; i++) {
			if (p->phy_info[i].attached.sas_address !=
					rphy->identify.sas_address)
				continue;
			vdevice->lun = sdev->lun;
			/*
			 * Exposing hidden raid components
			 */
			if (mptscsih_is_phys_disk(ioc,
			    p->phy_info[i].attached.channel,
			    p->phy_info[i].attached.id))
				sdev->no_uld_attach = 1;
			mutex_unlock(&ioc->sas_topology_mutex);
			goto out;
		}
	}
	mutex_unlock(&ioc->sas_topology_mutex);

	kfree(vdevice);
	return -ENXIO;

 out:
	vdevice->vtarget->num_luns++;
	sdev->hostdata = vdevice;
	return 0;
}

static int
mptsas_qcmd(struct Scsi_Host *shost, struct scsi_cmnd *SCpnt)
{
	MPT_SCSI_HOST	*hd;
	MPT_ADAPTER	*ioc;
	VirtDevice	*vdevice = SCpnt->device->hostdata;

	if (!vdevice || !vdevice->vtarget || vdevice->vtarget->deleted) {
		SCpnt->result = DID_NO_CONNECT << 16;
		scsi_done(SCpnt);
		return 0;
	}

	hd = shost_priv(shost);
	ioc = hd->ioc;

	if (ioc->sas_discovery_quiesce_io)
		return SCSI_MLQUEUE_HOST_BUSY;

	if (ioc->debug_level & MPT_DEBUG_SCSI)
		scsi_print_command(SCpnt);

	return mptscsih_qcmd(SCpnt);
}

/**
 *	mptsas_eh_timed_out - resets the scsi_cmnd timeout
 *		if the device under question is currently in the
 *		device removal delay.
 *	@sc: scsi command that the midlayer is about to time out
 *
 **/
static enum scsi_timeout_action mptsas_eh_timed_out(struct scsi_cmnd *sc)
{
	MPT_SCSI_HOST *hd;
	MPT_ADAPTER   *ioc;
	VirtDevice    *vdevice;
	enum scsi_timeout_action rc = SCSI_EH_NOT_HANDLED;

	hd = shost_priv(sc->device->host);
	if (hd == NULL) {
		printk(KERN_ERR MYNAM ": %s: Can't locate host! (sc=%p)\n",
		    __func__, sc);
		goto done;
	}

	ioc = hd->ioc;
	if (ioc->bus_type != SAS) {
		printk(KERN_ERR MYNAM ": %s: Wrong bus type (sc=%p)\n",
		    __func__, sc);
		goto done;
	}

	/* In case if IOC is in reset from internal context.
	*  Do not execute EEH for the same IOC. SML should to reset timer.
	*/
	if (ioc->ioc_reset_in_progress) {
		dtmprintk(ioc, printk(MYIOC_s_WARN_FMT ": %s: ioc is in reset,"
		    "SML need to reset the timer (sc=%p)\n",
		    ioc->name, __func__, sc));
		rc = SCSI_EH_RESET_TIMER;
	}
	vdevice = sc->device->hostdata;
	if (vdevice && vdevice->vtarget && (vdevice->vtarget->inDMD
		|| vdevice->vtarget->deleted)) {
		dtmprintk(ioc, printk(MYIOC_s_WARN_FMT ": %s: target removed "
		    "or in device removal delay (sc=%p)\n",
		    ioc->name, __func__, sc));
		rc = SCSI_EH_RESET_TIMER;
		goto done;
	}

done:
	return rc;
}


static const struct scsi_host_template mptsas_driver_template = {
	.module				= THIS_MODULE,
	.proc_name			= "mptsas",
	.show_info			= mptscsih_show_info,
	.name				= "MPT SAS Host",
	.info				= mptscsih_info,
	.queuecommand			= mptsas_qcmd,
	.target_alloc			= mptsas_target_alloc,
	.slave_alloc			= mptsas_slave_alloc,
	.slave_configure		= mptsas_slave_configure,
	.target_destroy			= mptsas_target_destroy,
	.slave_destroy			= mptscsih_slave_destroy,
	.change_queue_depth 		= mptscsih_change_queue_depth,
	.eh_timed_out			= mptsas_eh_timed_out,
	.eh_abort_handler		= mptscsih_abort,
	.eh_device_reset_handler	= mptscsih_dev_reset,
	.eh_host_reset_handler		= mptscsih_host_reset,
	.bios_param			= mptscsih_bios_param,
	.can_queue			= MPT_SAS_CAN_QUEUE,
	.this_id			= -1,
	.sg_tablesize			= MPT_SCSI_SG_DEPTH,
	.max_sectors			= 8192,
	.cmd_per_lun			= 7,
	.dma_alignment			= 511,
	.shost_groups			= mptscsih_host_attr_groups,
	.no_write_same			= 1,
};

static int mptsas_get_linkerrors(struct sas_phy *phy)
{
	MPT_ADAPTER *ioc = phy_to_ioc(phy);
	ConfigExtendedPageHeader_t hdr;
	CONFIGPARMS cfg;
	SasPhyPage1_t *buffer;
	dma_addr_t dma_handle;
	int error;

	/* FIXME: only have link errors on local phys */
	if (!scsi_is_sas_phy_local(phy))
		return -EINVAL;

	hdr.PageVersion = MPI_SASPHY1_PAGEVERSION;
	hdr.ExtPageLength = 0;
	hdr.PageNumber = 1 /* page number 1*/;
	hdr.Reserved1 = 0;
	hdr.Reserved2 = 0;
	hdr.PageType = MPI_CONFIG_PAGETYPE_EXTENDED;
	hdr.ExtPageType = MPI_CONFIG_EXTPAGETYPE_SAS_PHY;

	cfg.cfghdr.ehdr = &hdr;
	cfg.physAddr = -1;
	cfg.pageAddr = phy->identify.phy_identifier;
	cfg.action = MPI_CONFIG_ACTION_PAGE_HEADER;
	cfg.dir = 0;    /* read */
	cfg.timeout = SAS_CONFIG_PAGE_TIMEOUT;

	error = mpt_config(ioc, &cfg);
	if (error)
		return error;
	if (!hdr.ExtPageLength)
		return -ENXIO;

	buffer = dma_alloc_coherent(&ioc->pcidev->dev, hdr.ExtPageLength * 4,
				    &dma_handle, GFP_KERNEL);
	if (!buffer)
		return -ENOMEM;

	cfg.physAddr = dma_handle;
	cfg.action = MPI_CONFIG_ACTION_PAGE_READ_CURRENT;

	error = mpt_config(ioc, &cfg);
	if (error)
		goto out_free_consistent;

	mptsas_print_phy_pg1(ioc, buffer);

	phy->invalid_dword_count = le32_to_cpu(buffer->InvalidDwordCount);
	phy->running_disparity_error_count =
		le32_to_cpu(buffer->RunningDisparityErrorCount);
	phy->loss_of_dword_sync_count =
		le32_to_cpu(buffer->LossDwordSynchCount);
	phy->phy_reset_problem_count =
		le32_to_cpu(buffer->PhyResetProblemCount);

 out_free_consistent:
	dma_free_coherent(&ioc->pcidev->dev, hdr.ExtPageLength * 4, buffer,
			  dma_handle);
	return error;
}

static int mptsas_mgmt_done(MPT_ADAPTER *ioc, MPT_FRAME_HDR *req,
		MPT_FRAME_HDR *reply)
{
	ioc->sas_mgmt.status |= MPT_MGMT_STATUS_COMMAND_GOOD;
	if (reply != NULL) {
		ioc->sas_mgmt.status |= MPT_MGMT_STATUS_RF_VALID;
		memcpy(ioc->sas_mgmt.reply, reply,
		    min(ioc->reply_sz, 4 * reply->u.reply.MsgLength));
	}

	if (ioc->sas_mgmt.status & MPT_MGMT_STATUS_PENDING) {
		ioc->sas_mgmt.status &= ~MPT_MGMT_STATUS_PENDING;
		complete(&ioc->sas_mgmt.done);
		return 1;
	}
	return 0;
}

static int mptsas_phy_reset(struct sas_phy *phy, int hard_reset)
{
	MPT_ADAPTER *ioc = phy_to_ioc(phy);
	SasIoUnitControlRequest_t *req;
	SasIoUnitControlReply_t *reply;
	MPT_FRAME_HDR *mf;
	MPIHeader_t *hdr;
	unsigned long timeleft;
	int error = -ERESTARTSYS;

	/* FIXME: fusion doesn't allow non-local phy reset */
	if (!scsi_is_sas_phy_local(phy))
		return -EINVAL;

	/* not implemented for expanders */
	if (phy->identify.target_port_protocols & SAS_PROTOCOL_SMP)
		return -ENXIO;

	if (mutex_lock_interruptible(&ioc->sas_mgmt.mutex))
		goto out;

	mf = mpt_get_msg_frame(mptsasMgmtCtx, ioc);
	if (!mf) {
		error = -ENOMEM;
		goto out_unlock;
	}

	hdr = (MPIHeader_t *) mf;
	req = (SasIoUnitControlRequest_t *)mf;
	memset(req, 0, sizeof(SasIoUnitControlRequest_t));
	req->Function = MPI_FUNCTION_SAS_IO_UNIT_CONTROL;
	req->MsgContext = hdr->MsgContext;
	req->Operation = hard_reset ?
		MPI_SAS_OP_PHY_HARD_RESET : MPI_SAS_OP_PHY_LINK_RESET;
	req->PhyNum = phy->identify.phy_identifier;

	INITIALIZE_MGMT_STATUS(ioc->sas_mgmt.status)
	mpt_put_msg_frame(mptsasMgmtCtx, ioc, mf);

	timeleft = wait_for_completion_timeout(&ioc->sas_mgmt.done,
			10 * HZ);
	if (!(ioc->sas_mgmt.status & MPT_MGMT_STATUS_COMMAND_GOOD)) {
		error = -ETIME;
		mpt_free_msg_frame(ioc, mf);
		if (ioc->sas_mgmt.status & MPT_MGMT_STATUS_DID_IOCRESET)
			goto out_unlock;
		if (!timeleft)
			mpt_Soft_Hard_ResetHandler(ioc, CAN_SLEEP);
		goto out_unlock;
	}

	/* a reply frame is expected */
	if ((ioc->sas_mgmt.status &
	    MPT_MGMT_STATUS_RF_VALID) == 0) {
		error = -ENXIO;
		goto out_unlock;
	}

	/* process the completed Reply Message Frame */
	reply = (SasIoUnitControlReply_t *)ioc->sas_mgmt.reply;
	if (reply->IOCStatus != MPI_IOCSTATUS_SUCCESS) {
		printk(MYIOC_s_INFO_FMT "%s: IOCStatus=0x%X IOCLogInfo=0x%X\n",
		    ioc->name, __func__, reply->IOCStatus, reply->IOCLogInfo);
		error = -ENXIO;
		goto out_unlock;
	}

	error = 0;

 out_unlock:
	CLEAR_MGMT_STATUS(ioc->sas_mgmt.status)
	mutex_unlock(&ioc->sas_mgmt.mutex);
 out:
	return error;
}

static int
mptsas_get_enclosure_identifier(struct sas_rphy *rphy, u64 *identifier)
{
	MPT_ADAPTER *ioc = rphy_to_ioc(rphy);
	int i, error;
	struct mptsas_portinfo *p;
	struct mptsas_enclosure enclosure_info;
	u64 enclosure_handle;

	mutex_lock(&ioc->sas_topology_mutex);
	list_for_each_entry(p, &ioc->sas_topology, list) {
		for (i = 0; i < p->num_phys; i++) {
			if (p->phy_info[i].attached.sas_address ==
			    rphy->identify.sas_address) {
				enclosure_handle = p->phy_info[i].
					attached.handle_enclosure;
				goto found_info;
			}
		}
	}
	mutex_unlock(&ioc->sas_topology_mutex);
	return -ENXIO;

 found_info:
	mutex_unlock(&ioc->sas_topology_mutex);
	memset(&enclosure_info, 0, sizeof(struct mptsas_enclosure));
	error = mptsas_sas_enclosure_pg0(ioc, &enclosure_info,
			(MPI_SAS_ENCLOS_PGAD_FORM_HANDLE <<
			 MPI_SAS_ENCLOS_PGAD_FORM_SHIFT), enclosure_handle);
	if (!error)
		*identifier = enclosure_info.enclosure_logical_id;
	return error;
}

static int
mptsas_get_bay_identifier(struct sas_rphy *rphy)
{
	MPT_ADAPTER *ioc = rphy_to_ioc(rphy);
	struct mptsas_portinfo *p;
	int i, rc;

	mutex_lock(&ioc->sas_topology_mutex);
	list_for_each_entry(p, &ioc->sas_topology, list) {
		for (i = 0; i < p->num_phys; i++) {
			if (p->phy_info[i].attached.sas_address ==
			    rphy->identify.sas_address) {
				rc = p->phy_info[i].attached.slot;
				goto out;
			}
		}
	}
	rc = -ENXIO;
 out:
	mutex_unlock(&ioc->sas_topology_mutex);
	return rc;
}

static void mptsas_smp_handler(struct bsg_job *job, struct Scsi_Host *shost,
		struct sas_rphy *rphy)
{
	MPT_ADAPTER *ioc = ((MPT_SCSI_HOST *) shost->hostdata)->ioc;
	MPT_FRAME_HDR *mf;
	SmpPassthroughRequest_t *smpreq;
	int flagsLength;
	unsigned long timeleft;
	char *psge;
	u64 sas_address = 0;
	unsigned int reslen = 0;
	int ret = -EINVAL;

	/* do we need to support multiple segments? */
	if (job->request_payload.sg_cnt > 1 ||
	    job->reply_payload.sg_cnt > 1) {
		printk(MYIOC_s_ERR_FMT "%s: multiple segments req %u, rsp %u\n",
		    ioc->name, __func__, job->request_payload.payload_len,
		    job->reply_payload.payload_len);
		goto out;
	}

	ret = mutex_lock_interruptible(&ioc->sas_mgmt.mutex);
	if (ret)
		goto out;

	mf = mpt_get_msg_frame(mptsasMgmtCtx, ioc);
	if (!mf) {
		ret = -ENOMEM;
		goto out_unlock;
	}

	smpreq = (SmpPassthroughRequest_t *)mf;
	memset(smpreq, 0, sizeof(*smpreq));

	smpreq->RequestDataLength =
		cpu_to_le16(job->request_payload.payload_len - 4);
	smpreq->Function = MPI_FUNCTION_SMP_PASSTHROUGH;

	if (rphy)
		sas_address = rphy->identify.sas_address;
	else {
		struct mptsas_portinfo *port_info;

		mutex_lock(&ioc->sas_topology_mutex);
		port_info = ioc->hba_port_info;
		if (port_info && port_info->phy_info)
			sas_address =
				port_info->phy_info[0].phy->identify.sas_address;
		mutex_unlock(&ioc->sas_topology_mutex);
	}

	*((u64 *)&smpreq->SASAddress) = cpu_to_le64(sas_address);

	psge = (char *)
		(((int *) mf) + (offsetof(SmpPassthroughRequest_t, SGL) / 4));

	/* request */
	flagsLength = (MPI_SGE_FLAGS_SIMPLE_ELEMENT |
		       MPI_SGE_FLAGS_END_OF_BUFFER |
		       MPI_SGE_FLAGS_DIRECTION)
		       << MPI_SGE_FLAGS_SHIFT;

	if (!dma_map_sg(&ioc->pcidev->dev, job->request_payload.sg_list,
			1, DMA_BIDIRECTIONAL))
		goto put_mf;

	flagsLength |= (sg_dma_len(job->request_payload.sg_list) - 4);
	ioc->add_sge(psge, flagsLength,
			sg_dma_address(job->request_payload.sg_list));
	psge += ioc->SGE_size;

	/* response */
	flagsLength = MPI_SGE_FLAGS_SIMPLE_ELEMENT |
		MPI_SGE_FLAGS_SYSTEM_ADDRESS |
		MPI_SGE_FLAGS_IOC_TO_HOST |
		MPI_SGE_FLAGS_END_OF_BUFFER;

	flagsLength = flagsLength << MPI_SGE_FLAGS_SHIFT;

	if (!dma_map_sg(&ioc->pcidev->dev, job->reply_payload.sg_list,
			1, DMA_BIDIRECTIONAL))
		goto unmap_out;
	flagsLength |= sg_dma_len(job->reply_payload.sg_list) + 4;
	ioc->add_sge(psge, flagsLength,
			sg_dma_address(job->reply_payload.sg_list));

	INITIALIZE_MGMT_STATUS(ioc->sas_mgmt.status)
	mpt_put_msg_frame(mptsasMgmtCtx, ioc, mf);

	timeleft = wait_for_completion_timeout(&ioc->sas_mgmt.done, 10 * HZ);
	if (!(ioc->sas_mgmt.status & MPT_MGMT_STATUS_COMMAND_GOOD)) {
		ret = -ETIME;
		mpt_free_msg_frame(ioc, mf);
		mf = NULL;
		if (ioc->sas_mgmt.status & MPT_MGMT_STATUS_DID_IOCRESET)
			goto unmap_in;
		if (!timeleft)
			mpt_Soft_Hard_ResetHandler(ioc, CAN_SLEEP);
		goto unmap_in;
	}
	mf = NULL;

	if (ioc->sas_mgmt.status & MPT_MGMT_STATUS_RF_VALID) {
		SmpPassthroughReply_t *smprep;

		smprep = (SmpPassthroughReply_t *)ioc->sas_mgmt.reply;
		memcpy(job->reply, smprep, sizeof(*smprep));
		job->reply_len = sizeof(*smprep);
		reslen = smprep->ResponseDataLength;
	} else {
		printk(MYIOC_s_ERR_FMT
		    "%s: smp passthru reply failed to be returned\n",
		    ioc->name, __func__);
		ret = -ENXIO;
	}

unmap_in:
	dma_unmap_sg(&ioc->pcidev->dev, job->reply_payload.sg_list, 1,
			DMA_BIDIRECTIONAL);
unmap_out:
	dma_unmap_sg(&ioc->pcidev->dev, job->request_payload.sg_list, 1,
			DMA_BIDIRECTIONAL);
put_mf:
	if (mf)
		mpt_free_msg_frame(ioc, mf);
out_unlock:
	CLEAR_MGMT_STATUS(ioc->sas_mgmt.status)
	mutex_unlock(&ioc->sas_mgmt.mutex);
out:
	bsg_job_done(job, ret, reslen);
}

static struct sas_function_template mptsas_transport_functions = {
	.get_linkerrors		= mptsas_get_linkerrors,
	.get_enclosure_identifier = mptsas_get_enclosure_identifier,
	.get_bay_identifier	= mptsas_get_bay_identifier,
	.phy_reset		= mptsas_phy_reset,
	.smp_handler		= mptsas_smp_handler,
};

static struct scsi_transport_template *mptsas_transport_template;

static int
mptsas_sas_io_unit_pg0(MPT_ADAPTER *ioc, struct mptsas_portinfo *port_info)
{
	ConfigExtendedPageHeader_t hdr;
	CONFIGPARMS cfg;
	SasIOUnitPage0_t *buffer;
	dma_addr_t dma_handle;
	int error, i;

	hdr.PageVersion = MPI_SASIOUNITPAGE0_PAGEVERSION;
	hdr.ExtPageLength = 0;
	hdr.PageNumber = 0;
	hdr.Reserved1 = 0;
	hdr.Reserved2 = 0;
	hdr.PageType = MPI_CONFIG_PAGETYPE_EXTENDED;
	hdr.ExtPageType = MPI_CONFIG_EXTPAGETYPE_SAS_IO_UNIT;

	cfg.cfghdr.ehdr = &hdr;
	cfg.physAddr = -1;
	cfg.pageAddr = 0;
	cfg.action = MPI_CONFIG_ACTION_PAGE_HEADER;
	cfg.dir = 0;	/* read */
	cfg.timeout = SAS_CONFIG_PAGE_TIMEOUT;

	error = mpt_config(ioc, &cfg);
	if (error)
		goto out;
	if (!hdr.ExtPageLength) {
		error = -ENXIO;
		goto out;
	}

	buffer = dma_alloc_coherent(&ioc->pcidev->dev, hdr.ExtPageLength * 4,
				    &dma_handle, GFP_KERNEL);
	if (!buffer) {
		error = -ENOMEM;
		goto out;
	}

	cfg.physAddr = dma_handle;
	cfg.action = MPI_CONFIG_ACTION_PAGE_READ_CURRENT;

	error = mpt_config(ioc, &cfg);
	if (error)
		goto out_free_consistent;

	port_info->num_phys = buffer->NumPhys;
	port_info->phy_info = kcalloc(port_info->num_phys,
		sizeof(struct mptsas_phyinfo), GFP_KERNEL);
	if (!port_info->phy_info) {
		error = -ENOMEM;
		goto out_free_consistent;
	}

	ioc->nvdata_version_persistent =
	    le16_to_cpu(buffer->NvdataVersionPersistent);
	ioc->nvdata_version_default =
	    le16_to_cpu(buffer->NvdataVersionDefault);

	for (i = 0; i < port_info->num_phys; i++) {
		mptsas_print_phy_data(ioc, &buffer->PhyData[i]);
		port_info->phy_info[i].phy_id = i;
		port_info->phy_info[i].port_id =
		    buffer->PhyData[i].Port;
		port_info->phy_info[i].negotiated_link_rate =
		    buffer->PhyData[i].NegotiatedLinkRate;
		port_info->phy_info[i].portinfo = port_info;
		port_info->phy_info[i].handle =
		    le16_to_cpu(buffer->PhyData[i].ControllerDevHandle);
	}

 out_free_consistent:
	dma_free_coherent(&ioc->pcidev->dev, hdr.ExtPageLength * 4, buffer,
			  dma_handle);
 out:
	return error;
}

static int
mptsas_sas_io_unit_pg1(MPT_ADAPTER *ioc)
{
	ConfigExtendedPageHeader_t hdr;
	CONFIGPARMS cfg;
	SasIOUnitPage1_t *buffer;
	dma_addr_t dma_handle;
	int error;
	u8 device_missing_delay;

	memset(&hdr, 0, sizeof(ConfigExtendedPageHeader_t));
	memset(&cfg, 0, sizeof(CONFIGPARMS));

	cfg.cfghdr.ehdr = &hdr;
	cfg.action = MPI_CONFIG_ACTION_PAGE_HEADER;
	cfg.timeout = SAS_CONFIG_PAGE_TIMEOUT;
	cfg.cfghdr.ehdr->PageType = MPI_CONFIG_PAGETYPE_EXTENDED;
	cfg.cfghdr.ehdr->ExtPageType = MPI_CONFIG_EXTPAGETYPE_SAS_IO_UNIT;
	cfg.cfghdr.ehdr->PageVersion = MPI_SASIOUNITPAGE1_PAGEVERSION;
	cfg.cfghdr.ehdr->PageNumber = 1;

	error = mpt_config(ioc, &cfg);
	if (error)
		goto out;
	if (!hdr.ExtPageLength) {
		error = -ENXIO;
		goto out;
	}

	buffer = dma_alloc_coherent(&ioc->pcidev->dev, hdr.ExtPageLength * 4,
				    &dma_handle, GFP_KERNEL);
	if (!buffer) {
		error = -ENOMEM;
		goto out;
	}

	cfg.physAddr = dma_handle;
	cfg.action = MPI_CONFIG_ACTION_PAGE_READ_CURRENT;

	error = mpt_config(ioc, &cfg);
	if (error)
		goto out_free_consistent;

	ioc->io_missing_delay  =
	    le16_to_cpu(buffer->IODeviceMissingDelay);
	device_missing_delay = buffer->ReportDeviceMissingDelay;
	ioc->device_missing_delay = (device_missing_delay & MPI_SAS_IOUNIT1_REPORT_MISSING_UNIT_16) ?
	    (device_missing_delay & MPI_SAS_IOUNIT1_REPORT_MISSING_TIMEOUT_MASK) * 16 :
	    device_missing_delay & MPI_SAS_IOUNIT1_REPORT_MISSING_TIMEOUT_MASK;

 out_free_consistent:
	dma_free_coherent(&ioc->pcidev->dev, hdr.ExtPageLength * 4, buffer,
			  dma_handle);
 out:
	return error;
}

static int
mptsas_sas_phy_pg0(MPT_ADAPTER *ioc, struct mptsas_phyinfo *phy_info,
		u32 form, u32 form_specific)
{
	ConfigExtendedPageHeader_t hdr;
	CONFIGPARMS cfg;
	SasPhyPage0_t *buffer;
	dma_addr_t dma_handle;
	int error;

	hdr.PageVersion = MPI_SASPHY0_PAGEVERSION;
	hdr.ExtPageLength = 0;
	hdr.PageNumber = 0;
	hdr.Reserved1 = 0;
	hdr.Reserved2 = 0;
	hdr.PageType = MPI_CONFIG_PAGETYPE_EXTENDED;
	hdr.ExtPageType = MPI_CONFIG_EXTPAGETYPE_SAS_PHY;

	cfg.cfghdr.ehdr = &hdr;
	cfg.dir = 0;	/* read */
	cfg.timeout = SAS_CONFIG_PAGE_TIMEOUT;

	/* Get Phy Pg 0 for each Phy. */
	cfg.physAddr = -1;
	cfg.pageAddr = form + form_specific;
	cfg.action = MPI_CONFIG_ACTION_PAGE_HEADER;

	error = mpt_config(ioc, &cfg);
	if (error)
		goto out;

	if (!hdr.ExtPageLength) {
		error = -ENXIO;
		goto out;
	}

	buffer = dma_alloc_coherent(&ioc->pcidev->dev, hdr.ExtPageLength * 4,
				    &dma_handle, GFP_KERNEL);
	if (!buffer) {
		error = -ENOMEM;
		goto out;
	}

	cfg.physAddr = dma_handle;
	cfg.action = MPI_CONFIG_ACTION_PAGE_READ_CURRENT;

	error = mpt_config(ioc, &cfg);
	if (error)
		goto out_free_consistent;

	mptsas_print_phy_pg0(ioc, buffer);

	phy_info->hw_link_rate = buffer->HwLinkRate;
	phy_info->programmed_link_rate = buffer->ProgrammedLinkRate;
	phy_info->identify.handle = le16_to_cpu(buffer->OwnerDevHandle);
	phy_info->attached.handle = le16_to_cpu(buffer->AttachedDevHandle);

 out_free_consistent:
	dma_free_coherent(&ioc->pcidev->dev, hdr.ExtPageLength * 4, buffer,
			  dma_handle);
 out:
	return error;
}

static int
mptsas_sas_device_pg0(MPT_ADAPTER *ioc, struct mptsas_devinfo *device_info,
		u32 form, u32 form_specific)
{
	ConfigExtendedPageHeader_t hdr;
	CONFIGPARMS cfg;
	SasDevicePage0_t *buffer;
	dma_addr_t dma_handle;
	__le64 sas_address;
	int error=0;

	hdr.PageVersion = MPI_SASDEVICE0_PAGEVERSION;
	hdr.ExtPageLength = 0;
	hdr.PageNumber = 0;
	hdr.Reserved1 = 0;
	hdr.Reserved2 = 0;
	hdr.PageType = MPI_CONFIG_PAGETYPE_EXTENDED;
	hdr.ExtPageType = MPI_CONFIG_EXTPAGETYPE_SAS_DEVICE;

	cfg.cfghdr.ehdr = &hdr;
	cfg.pageAddr = form + form_specific;
	cfg.physAddr = -1;
	cfg.action = MPI_CONFIG_ACTION_PAGE_HEADER;
	cfg.dir = 0;	/* read */
	cfg.timeout = SAS_CONFIG_PAGE_TIMEOUT;

	memset(device_info, 0, sizeof(struct mptsas_devinfo));
	error = mpt_config(ioc, &cfg);
	if (error)
		goto out;
	if (!hdr.ExtPageLength) {
		error = -ENXIO;
		goto out;
	}

	buffer = dma_alloc_coherent(&ioc->pcidev->dev, hdr.ExtPageLength * 4,
				    &dma_handle, GFP_KERNEL);
	if (!buffer) {
		error = -ENOMEM;
		goto out;
	}

	cfg.physAddr = dma_handle;
	cfg.action = MPI_CONFIG_ACTION_PAGE_READ_CURRENT;

	error = mpt_config(ioc, &cfg);

	if (error == MPI_IOCSTATUS_CONFIG_INVALID_PAGE) {
		error = -ENODEV;
		goto out_free_consistent;
	}

	if (error)
		goto out_free_consistent;

	mptsas_print_device_pg0(ioc, buffer);

	memset(device_info, 0, sizeof(struct mptsas_devinfo));
	device_info->handle = le16_to_cpu(buffer->DevHandle);
	device_info->handle_parent = le16_to_cpu(buffer->ParentDevHandle);
	device_info->handle_enclosure =
	    le16_to_cpu(buffer->EnclosureHandle);
	device_info->slot = le16_to_cpu(buffer->Slot);
	device_info->phy_id = buffer->PhyNum;
	device_info->port_id = buffer->PhysicalPort;
	device_info->id = buffer->TargetID;
	device_info->phys_disk_num = ~0;
	device_info->channel = buffer->Bus;
	memcpy(&sas_address, &buffer->SASAddress, sizeof(__le64));
	device_info->sas_address = le64_to_cpu(sas_address);
	device_info->device_info =
	    le32_to_cpu(buffer->DeviceInfo);
	device_info->flags = le16_to_cpu(buffer->Flags);

 out_free_consistent:
	dma_free_coherent(&ioc->pcidev->dev, hdr.ExtPageLength * 4, buffer,
			  dma_handle);
 out:
	return error;
}

static int
mptsas_sas_expander_pg0(MPT_ADAPTER *ioc, struct mptsas_portinfo *port_info,
		u32 form, u32 form_specific)
{
	ConfigExtendedPageHeader_t hdr;
	CONFIGPARMS cfg;
	SasExpanderPage0_t *buffer;
	dma_addr_t dma_handle;
	int i, error;
	__le64 sas_address;

	memset(port_info, 0, sizeof(struct mptsas_portinfo));
	hdr.PageVersion = MPI_SASEXPANDER0_PAGEVERSION;
	hdr.ExtPageLength = 0;
	hdr.PageNumber = 0;
	hdr.Reserved1 = 0;
	hdr.Reserved2 = 0;
	hdr.PageType = MPI_CONFIG_PAGETYPE_EXTENDED;
	hdr.ExtPageType = MPI_CONFIG_EXTPAGETYPE_SAS_EXPANDER;

	cfg.cfghdr.ehdr = &hdr;
	cfg.physAddr = -1;
	cfg.pageAddr = form + form_specific;
	cfg.action = MPI_CONFIG_ACTION_PAGE_HEADER;
	cfg.dir = 0;	/* read */
	cfg.timeout = SAS_CONFIG_PAGE_TIMEOUT;

	memset(port_info, 0, sizeof(struct mptsas_portinfo));
	error = mpt_config(ioc, &cfg);
	if (error)
		goto out;

	if (!hdr.ExtPageLength) {
		error = -ENXIO;
		goto out;
	}

	buffer = dma_alloc_coherent(&ioc->pcidev->dev, hdr.ExtPageLength * 4,
				    &dma_handle, GFP_KERNEL);
	if (!buffer) {
		error = -ENOMEM;
		goto out;
	}

	cfg.physAddr = dma_handle;
	cfg.action = MPI_CONFIG_ACTION_PAGE_READ_CURRENT;

	error = mpt_config(ioc, &cfg);
	if (error == MPI_IOCSTATUS_CONFIG_INVALID_PAGE) {
		error = -ENODEV;
		goto out_free_consistent;
	}

	if (error)
		goto out_free_consistent;

	/* save config data */
	port_info->num_phys = (buffer->NumPhys) ? buffer->NumPhys : 1;
	port_info->phy_info = kcalloc(port_info->num_phys,
		sizeof(struct mptsas_phyinfo), GFP_KERNEL);
	if (!port_info->phy_info) {
		error = -ENOMEM;
		goto out_free_consistent;
	}

	memcpy(&sas_address, &buffer->SASAddress, sizeof(__le64));
	for (i = 0; i < port_info->num_phys; i++) {
		port_info->phy_info[i].portinfo = port_info;
		port_info->phy_info[i].handle =
		    le16_to_cpu(buffer->DevHandle);
		port_info->phy_info[i].identify.sas_address =
		    le64_to_cpu(sas_address);
		port_info->phy_info[i].identify.handle_parent =
		    le16_to_cpu(buffer->ParentDevHandle);
	}

 out_free_consistent:
	dma_free_coherent(&ioc->pcidev->dev, hdr.ExtPageLength * 4, buffer,
			  dma_handle);
 out:
	return error;
}

static int
mptsas_sas_expander_pg1(MPT_ADAPTER *ioc, struct mptsas_phyinfo *phy_info,
		u32 form, u32 form_specific)
{
	ConfigExtendedPageHeader_t hdr;
	CONFIGPARMS cfg;
	SasExpanderPage1_t *buffer;
	dma_addr_t dma_handle;
	int error=0;

	hdr.PageVersion = MPI_SASEXPANDER1_PAGEVERSION;
	hdr.ExtPageLength = 0;
	hdr.PageNumber = 1;
	hdr.Reserved1 = 0;
	hdr.Reserved2 = 0;
	hdr.PageType = MPI_CONFIG_PAGETYPE_EXTENDED;
	hdr.ExtPageType = MPI_CONFIG_EXTPAGETYPE_SAS_EXPANDER;

	cfg.cfghdr.ehdr = &hdr;
	cfg.physAddr = -1;
	cfg.pageAddr = form + form_specific;
	cfg.action = MPI_CONFIG_ACTION_PAGE_HEADER;
	cfg.dir = 0;	/* read */
	cfg.timeout = SAS_CONFIG_PAGE_TIMEOUT;

	error = mpt_config(ioc, &cfg);
	if (error)
		goto out;

	if (!hdr.ExtPageLength) {
		error = -ENXIO;
		goto out;
	}

	buffer = dma_alloc_coherent(&ioc->pcidev->dev, hdr.ExtPageLength * 4,
				    &dma_handle, GFP_KERNEL);
	if (!buffer) {
		error = -ENOMEM;
		goto out;
	}

	cfg.physAddr = dma_handle;
	cfg.action = MPI_CONFIG_ACTION_PAGE_READ_CURRENT;

	error = mpt_config(ioc, &cfg);

	if (error == MPI_IOCSTATUS_CONFIG_INVALID_PAGE) {
		error = -ENODEV;
		goto out_free_consistent;
	}

	if (error)
		goto out_free_consistent;


	mptsas_print_expander_pg1(ioc, buffer);

	/* save config data */
	phy_info->phy_id = buffer->PhyIdentifier;
	phy_info->port_id = buffer->PhysicalPort;
	phy_info->negotiated_link_rate = buffer->NegotiatedLinkRate;
	phy_info->programmed_link_rate = buffer->ProgrammedLinkRate;
	phy_info->hw_link_rate = buffer->HwLinkRate;
	phy_info->identify.handle = le16_to_cpu(buffer->OwnerDevHandle);
	phy_info->attached.handle = le16_to_cpu(buffer->AttachedDevHandle);

 out_free_consistent:
	dma_free_coherent(&ioc->pcidev->dev, hdr.ExtPageLength * 4, buffer,
			  dma_handle);
 out:
	return error;
}

struct rep_manu_request{
	u8 smp_frame_type;
	u8 function;
	u8 reserved;
	u8 request_length;
};

struct rep_manu_reply{
	u8 smp_frame_type; /* 0x41 */
	u8 function; /* 0x01 */
	u8 function_result;
	u8 response_length;
	u16 expander_change_count;
	u8 reserved0[2];
	u8 sas_format:1;
	u8 reserved1:7;
	u8 reserved2[3];
	u8 vendor_id[SAS_EXPANDER_VENDOR_ID_LEN];
	u8 product_id[SAS_EXPANDER_PRODUCT_ID_LEN];
	u8 product_rev[SAS_EXPANDER_PRODUCT_REV_LEN];
	u8 component_vendor_id[SAS_EXPANDER_COMPONENT_VENDOR_ID_LEN];
	u16 component_id;
	u8 component_revision_id;
	u8 reserved3;
	u8 vendor_specific[8];
};

/**
  * mptsas_exp_repmanufacture_info - sets expander manufacturer info
  * @ioc: per adapter object
  * @sas_address: expander sas address
  * @edev: the sas_expander_device object
  *
  * For an edge expander or a fanout expander:
  * fills in the sas_expander_device object when SMP port is created.
  *
  * Return: 0 for success, non-zero for failure.
  */
static int
mptsas_exp_repmanufacture_info(MPT_ADAPTER *ioc,
	u64 sas_address, struct sas_expander_device *edev)
{
	MPT_FRAME_HDR *mf;
	SmpPassthroughRequest_t *smpreq;
	SmpPassthroughReply_t *smprep;
	struct rep_manu_reply *manufacture_reply;
	struct rep_manu_request *manufacture_request;
	int ret;
	int flagsLength;
	unsigned long timeleft;
	char *psge;
	unsigned long flags;
	void *data_out = NULL;
	dma_addr_t data_out_dma = 0;
	u32 sz;

	spin_lock_irqsave(&ioc->taskmgmt_lock, flags);
	if (ioc->ioc_reset_in_progress) {
		spin_unlock_irqrestore(&ioc->taskmgmt_lock, flags);
		printk(MYIOC_s_INFO_FMT "%s: host reset in progress!\n",
			__func__, ioc->name);
		return -EFAULT;
	}
	spin_unlock_irqrestore(&ioc->taskmgmt_lock, flags);

	ret = mutex_lock_interruptible(&ioc->sas_mgmt.mutex);
	if (ret)
		goto out;

	mf = mpt_get_msg_frame(mptsasMgmtCtx, ioc);
	if (!mf) {
		ret = -ENOMEM;
		goto out_unlock;
	}

	smpreq = (SmpPassthroughRequest_t *)mf;
	memset(smpreq, 0, sizeof(*smpreq));

	sz = sizeof(struct rep_manu_request) + sizeof(struct rep_manu_reply);

	data_out = dma_alloc_coherent(&ioc->pcidev->dev, sz, &data_out_dma,
				      GFP_KERNEL);
	if (!data_out) {
		printk(KERN_ERR "Memory allocation failure at %s:%d/%s()!\n",
			__FILE__, __LINE__, __func__);
		ret = -ENOMEM;
		goto put_mf;
	}

	manufacture_request = data_out;
	manufacture_request->smp_frame_type = 0x40;
	manufacture_request->function = 1;
	manufacture_request->reserved = 0;
	manufacture_request->request_length = 0;

	smpreq->Function = MPI_FUNCTION_SMP_PASSTHROUGH;
	smpreq->PhysicalPort = 0xFF;
	*((u64 *)&smpreq->SASAddress) = cpu_to_le64(sas_address);
	smpreq->RequestDataLength = sizeof(struct rep_manu_request);

	psge = (char *)
		(((int *) mf) + (offsetof(SmpPassthroughRequest_t, SGL) / 4));

	flagsLength = MPI_SGE_FLAGS_SIMPLE_ELEMENT |
		MPI_SGE_FLAGS_SYSTEM_ADDRESS |
		MPI_SGE_FLAGS_HOST_TO_IOC |
		MPI_SGE_FLAGS_END_OF_BUFFER;
	flagsLength = flagsLength << MPI_SGE_FLAGS_SHIFT;
	flagsLength |= sizeof(struct rep_manu_request);

	ioc->add_sge(psge, flagsLength, data_out_dma);
	psge += ioc->SGE_size;

	flagsLength = MPI_SGE_FLAGS_SIMPLE_ELEMENT |
		MPI_SGE_FLAGS_SYSTEM_ADDRESS |
		MPI_SGE_FLAGS_IOC_TO_HOST |
		MPI_SGE_FLAGS_END_OF_BUFFER;
	flagsLength = flagsLength << MPI_SGE_FLAGS_SHIFT;
	flagsLength |= sizeof(struct rep_manu_reply);
	ioc->add_sge(psge, flagsLength, data_out_dma +
	sizeof(struct rep_manu_request));

	INITIALIZE_MGMT_STATUS(ioc->sas_mgmt.status)
	mpt_put_msg_frame(mptsasMgmtCtx, ioc, mf);

	timeleft = wait_for_completion_timeout(&ioc->sas_mgmt.done, 10 * HZ);
	if (!(ioc->sas_mgmt.status & MPT_MGMT_STATUS_COMMAND_GOOD)) {
		ret = -ETIME;
		mpt_free_msg_frame(ioc, mf);
		mf = NULL;
		if (ioc->sas_mgmt.status & MPT_MGMT_STATUS_DID_IOCRESET)
			goto out_free;
		if (!timeleft)
			mpt_Soft_Hard_ResetHandler(ioc, CAN_SLEEP);
		goto out_free;
	}

	mf = NULL;

	if (ioc->sas_mgmt.status & MPT_MGMT_STATUS_RF_VALID) {
		u8 *tmp;

		smprep = (SmpPassthroughReply_t *)ioc->sas_mgmt.reply;
		if (le16_to_cpu(smprep->ResponseDataLength) !=
		    sizeof(struct rep_manu_reply))
			goto out_free;

		manufacture_reply = data_out + sizeof(struct rep_manu_request);
<<<<<<< HEAD
		strscpy(edev->vendor_id, manufacture_reply->vendor_id,
			sizeof(edev->vendor_id));
		strscpy(edev->product_id, manufacture_reply->product_id,
			sizeof(edev->product_id));
		strscpy(edev->product_rev, manufacture_reply->product_rev,
			sizeof(edev->product_rev));
		edev->level = manufacture_reply->sas_format;
		if (manufacture_reply->sas_format) {
			strscpy(edev->component_vendor_id,
				manufacture_reply->component_vendor_id,
				sizeof(edev->component_vendor_id));
=======
		memtostr(edev->vendor_id, manufacture_reply->vendor_id);
		memtostr(edev->product_id, manufacture_reply->product_id);
		memtostr(edev->product_rev, manufacture_reply->product_rev);
		edev->level = manufacture_reply->sas_format;
		if (manufacture_reply->sas_format) {
			memtostr(edev->component_vendor_id,
				 manufacture_reply->component_vendor_id);
>>>>>>> 0c383648
			tmp = (u8 *)&manufacture_reply->component_id;
			edev->component_id = tmp[0] << 8 | tmp[1];
			edev->component_revision_id =
				manufacture_reply->component_revision_id;
		}
	} else {
		printk(MYIOC_s_ERR_FMT
			"%s: smp passthru reply failed to be returned\n",
			ioc->name, __func__);
		ret = -ENXIO;
	}
out_free:
	if (data_out_dma)
		dma_free_coherent(&ioc->pcidev->dev, sz, data_out,
				  data_out_dma);
put_mf:
	if (mf)
		mpt_free_msg_frame(ioc, mf);
out_unlock:
	CLEAR_MGMT_STATUS(ioc->sas_mgmt.status)
	mutex_unlock(&ioc->sas_mgmt.mutex);
out:
	return ret;
}

static void
mptsas_parse_device_info(struct sas_identify *identify,
		struct mptsas_devinfo *device_info)
{
	u16 protocols;

	identify->sas_address = device_info->sas_address;
	identify->phy_identifier = device_info->phy_id;

	/*
	 * Fill in Phy Initiator Port Protocol.
	 * Bits 6:3, more than one bit can be set, fall through cases.
	 */
	protocols = device_info->device_info & 0x78;
	identify->initiator_port_protocols = 0;
	if (protocols & MPI_SAS_DEVICE_INFO_SSP_INITIATOR)
		identify->initiator_port_protocols |= SAS_PROTOCOL_SSP;
	if (protocols & MPI_SAS_DEVICE_INFO_STP_INITIATOR)
		identify->initiator_port_protocols |= SAS_PROTOCOL_STP;
	if (protocols & MPI_SAS_DEVICE_INFO_SMP_INITIATOR)
		identify->initiator_port_protocols |= SAS_PROTOCOL_SMP;
	if (protocols & MPI_SAS_DEVICE_INFO_SATA_HOST)
		identify->initiator_port_protocols |= SAS_PROTOCOL_SATA;

	/*
	 * Fill in Phy Target Port Protocol.
	 * Bits 10:7, more than one bit can be set, fall through cases.
	 */
	protocols = device_info->device_info & 0x780;
	identify->target_port_protocols = 0;
	if (protocols & MPI_SAS_DEVICE_INFO_SSP_TARGET)
		identify->target_port_protocols |= SAS_PROTOCOL_SSP;
	if (protocols & MPI_SAS_DEVICE_INFO_STP_TARGET)
		identify->target_port_protocols |= SAS_PROTOCOL_STP;
	if (protocols & MPI_SAS_DEVICE_INFO_SMP_TARGET)
		identify->target_port_protocols |= SAS_PROTOCOL_SMP;
	if (protocols & MPI_SAS_DEVICE_INFO_SATA_DEVICE)
		identify->target_port_protocols |= SAS_PROTOCOL_SATA;

	/*
	 * Fill in Attached device type.
	 */
	switch (device_info->device_info &
			MPI_SAS_DEVICE_INFO_MASK_DEVICE_TYPE) {
	case MPI_SAS_DEVICE_INFO_NO_DEVICE:
		identify->device_type = SAS_PHY_UNUSED;
		break;
	case MPI_SAS_DEVICE_INFO_END_DEVICE:
		identify->device_type = SAS_END_DEVICE;
		break;
	case MPI_SAS_DEVICE_INFO_EDGE_EXPANDER:
		identify->device_type = SAS_EDGE_EXPANDER_DEVICE;
		break;
	case MPI_SAS_DEVICE_INFO_FANOUT_EXPANDER:
		identify->device_type = SAS_FANOUT_EXPANDER_DEVICE;
		break;
	}
}

static int mptsas_probe_one_phy(struct device *dev,
		struct mptsas_phyinfo *phy_info, int index, int local)
{
	MPT_ADAPTER *ioc;
	struct sas_phy *phy;
	struct sas_port *port;
	int error = 0;
	VirtTarget *vtarget;

	if (!dev) {
		error = -ENODEV;
		goto out;
	}

	if (!phy_info->phy) {
		phy = sas_phy_alloc(dev, index);
		if (!phy) {
			error = -ENOMEM;
			goto out;
		}
	} else
		phy = phy_info->phy;

	mptsas_parse_device_info(&phy->identify, &phy_info->identify);

	/*
	 * Set Negotiated link rate.
	 */
	switch (phy_info->negotiated_link_rate) {
	case MPI_SAS_IOUNIT0_RATE_PHY_DISABLED:
		phy->negotiated_linkrate = SAS_PHY_DISABLED;
		break;
	case MPI_SAS_IOUNIT0_RATE_FAILED_SPEED_NEGOTIATION:
		phy->negotiated_linkrate = SAS_LINK_RATE_FAILED;
		break;
	case MPI_SAS_IOUNIT0_RATE_1_5:
		phy->negotiated_linkrate = SAS_LINK_RATE_1_5_GBPS;
		break;
	case MPI_SAS_IOUNIT0_RATE_3_0:
		phy->negotiated_linkrate = SAS_LINK_RATE_3_0_GBPS;
		break;
	case MPI_SAS_IOUNIT0_RATE_6_0:
		phy->negotiated_linkrate = SAS_LINK_RATE_6_0_GBPS;
		break;
	case MPI_SAS_IOUNIT0_RATE_SATA_OOB_COMPLETE:
	case MPI_SAS_IOUNIT0_RATE_UNKNOWN:
	default:
		phy->negotiated_linkrate = SAS_LINK_RATE_UNKNOWN;
		break;
	}

	/*
	 * Set Max hardware link rate.
	 */
	switch (phy_info->hw_link_rate & MPI_SAS_PHY0_PRATE_MAX_RATE_MASK) {
	case MPI_SAS_PHY0_HWRATE_MAX_RATE_1_5:
		phy->maximum_linkrate_hw = SAS_LINK_RATE_1_5_GBPS;
		break;
	case MPI_SAS_PHY0_PRATE_MAX_RATE_3_0:
		phy->maximum_linkrate_hw = SAS_LINK_RATE_3_0_GBPS;
		break;
	default:
		break;
	}

	/*
	 * Set Max programmed link rate.
	 */
	switch (phy_info->programmed_link_rate &
			MPI_SAS_PHY0_PRATE_MAX_RATE_MASK) {
	case MPI_SAS_PHY0_PRATE_MAX_RATE_1_5:
		phy->maximum_linkrate = SAS_LINK_RATE_1_5_GBPS;
		break;
	case MPI_SAS_PHY0_PRATE_MAX_RATE_3_0:
		phy->maximum_linkrate = SAS_LINK_RATE_3_0_GBPS;
		break;
	default:
		break;
	}

	/*
	 * Set Min hardware link rate.
	 */
	switch (phy_info->hw_link_rate & MPI_SAS_PHY0_HWRATE_MIN_RATE_MASK) {
	case MPI_SAS_PHY0_HWRATE_MIN_RATE_1_5:
		phy->minimum_linkrate_hw = SAS_LINK_RATE_1_5_GBPS;
		break;
	case MPI_SAS_PHY0_PRATE_MIN_RATE_3_0:
		phy->minimum_linkrate_hw = SAS_LINK_RATE_3_0_GBPS;
		break;
	default:
		break;
	}

	/*
	 * Set Min programmed link rate.
	 */
	switch (phy_info->programmed_link_rate &
			MPI_SAS_PHY0_PRATE_MIN_RATE_MASK) {
	case MPI_SAS_PHY0_PRATE_MIN_RATE_1_5:
		phy->minimum_linkrate = SAS_LINK_RATE_1_5_GBPS;
		break;
	case MPI_SAS_PHY0_PRATE_MIN_RATE_3_0:
		phy->minimum_linkrate = SAS_LINK_RATE_3_0_GBPS;
		break;
	default:
		break;
	}

	if (!phy_info->phy) {

		error = sas_phy_add(phy);
		if (error) {
			sas_phy_free(phy);
			goto out;
		}
		phy_info->phy = phy;
	}

	if (!phy_info->attached.handle ||
			!phy_info->port_details)
		goto out;

	port = mptsas_get_port(phy_info);
	ioc = phy_to_ioc(phy_info->phy);

	if (phy_info->sas_port_add_phy) {

		if (!port) {
			port = sas_port_alloc_num(dev);
			if (!port) {
				error = -ENOMEM;
				goto out;
			}
			error = sas_port_add(port);
			if (error) {
				dfailprintk(ioc, printk(MYIOC_s_ERR_FMT
					"%s: exit at line=%d\n", ioc->name,
					__func__, __LINE__));
				goto out;
			}
			mptsas_set_port(ioc, phy_info, port);
			devtprintk(ioc, dev_printk(KERN_DEBUG, &port->dev,
			    MYIOC_s_FMT "add port %d, sas_addr (0x%llx)\n",
			    ioc->name, port->port_identifier,
			    (unsigned long long)phy_info->
			    attached.sas_address));
		}
		dsaswideprintk(ioc, printk(MYIOC_s_DEBUG_FMT
			"sas_port_add_phy: phy_id=%d\n",
			ioc->name, phy_info->phy_id));
		sas_port_add_phy(port, phy_info->phy);
		phy_info->sas_port_add_phy = 0;
		devtprintk(ioc, dev_printk(KERN_DEBUG, &phy_info->phy->dev,
		    MYIOC_s_FMT "add phy %d, phy-obj (0x%p)\n", ioc->name,
		     phy_info->phy_id, phy_info->phy));
	}
	if (!mptsas_get_rphy(phy_info) && port && !port->rphy) {

		struct sas_rphy *rphy;
		struct device *parent;
		struct sas_identify identify;

		parent = dev->parent->parent;
		/*
		 * Let the hotplug_work thread handle processing
		 * the adding/removing of devices that occur
		 * after start of day.
		 */
		if (mptsas_is_end_device(&phy_info->attached) &&
		    phy_info->attached.handle_parent) {
			goto out;
		}

		mptsas_parse_device_info(&identify, &phy_info->attached);
		if (scsi_is_host_device(parent)) {
			struct mptsas_portinfo *port_info;
			int i;

			port_info = ioc->hba_port_info;

			for (i = 0; i < port_info->num_phys; i++)
				if (port_info->phy_info[i].identify.sas_address ==
				    identify.sas_address) {
					sas_port_mark_backlink(port);
					goto out;
				}

		} else if (scsi_is_sas_rphy(parent)) {
			struct sas_rphy *parent_rphy = dev_to_rphy(parent);
			if (identify.sas_address ==
			    parent_rphy->identify.sas_address) {
				sas_port_mark_backlink(port);
				goto out;
			}
		}

		switch (identify.device_type) {
		case SAS_END_DEVICE:
			rphy = sas_end_device_alloc(port);
			break;
		case SAS_EDGE_EXPANDER_DEVICE:
		case SAS_FANOUT_EXPANDER_DEVICE:
			rphy = sas_expander_alloc(port, identify.device_type);
			break;
		default:
			rphy = NULL;
			break;
		}
		if (!rphy) {
			dfailprintk(ioc, printk(MYIOC_s_ERR_FMT
				"%s: exit at line=%d\n", ioc->name,
				__func__, __LINE__));
			goto out;
		}

		rphy->identify = identify;
		error = sas_rphy_add(rphy);
		if (error) {
			dfailprintk(ioc, printk(MYIOC_s_ERR_FMT
				"%s: exit at line=%d\n", ioc->name,
				__func__, __LINE__));
			sas_rphy_free(rphy);
			goto out;
		}
		mptsas_set_rphy(ioc, phy_info, rphy);
		if (identify.device_type == SAS_EDGE_EXPANDER_DEVICE ||
			identify.device_type == SAS_FANOUT_EXPANDER_DEVICE)
				mptsas_exp_repmanufacture_info(ioc,
					identify.sas_address,
					rphy_to_expander_device(rphy));
	}

	/* If the device exists, verify it wasn't previously flagged
	as a missing device.  If so, clear it */
	vtarget = mptsas_find_vtarget(ioc,
	    phy_info->attached.channel,
	    phy_info->attached.id);
	if (vtarget && vtarget->inDMD) {
		printk(KERN_INFO "Device returned, unsetting inDMD\n");
		vtarget->inDMD = 0;
	}

 out:
	return error;
}

static int
mptsas_probe_hba_phys(MPT_ADAPTER *ioc)
{
	struct mptsas_portinfo *port_info, *hba;
	int error = -ENOMEM, i;

	hba = kzalloc(sizeof(struct mptsas_portinfo), GFP_KERNEL);
	if (! hba)
		goto out;

	error = mptsas_sas_io_unit_pg0(ioc, hba);
	if (error)
		goto out_free_port_info;

	mptsas_sas_io_unit_pg1(ioc);
	mutex_lock(&ioc->sas_topology_mutex);
	port_info = ioc->hba_port_info;
	if (!port_info) {
		ioc->hba_port_info = port_info = hba;
		ioc->hba_port_num_phy = port_info->num_phys;
		list_add_tail(&port_info->list, &ioc->sas_topology);
	} else {
		for (i = 0; i < hba->num_phys; i++) {
			port_info->phy_info[i].negotiated_link_rate =
				hba->phy_info[i].negotiated_link_rate;
			port_info->phy_info[i].handle =
				hba->phy_info[i].handle;
			port_info->phy_info[i].port_id =
				hba->phy_info[i].port_id;
		}
		kfree(hba->phy_info);
		kfree(hba);
		hba = NULL;
	}
	mutex_unlock(&ioc->sas_topology_mutex);
#if defined(CPQ_CIM)
	ioc->num_ports = port_info->num_phys;
#endif
	for (i = 0; i < port_info->num_phys; i++) {
		mptsas_sas_phy_pg0(ioc, &port_info->phy_info[i],
			(MPI_SAS_PHY_PGAD_FORM_PHY_NUMBER <<
			 MPI_SAS_PHY_PGAD_FORM_SHIFT), i);
		port_info->phy_info[i].identify.handle =
		    port_info->phy_info[i].handle;
		mptsas_sas_device_pg0(ioc, &port_info->phy_info[i].identify,
			(MPI_SAS_DEVICE_PGAD_FORM_HANDLE <<
			 MPI_SAS_DEVICE_PGAD_FORM_SHIFT),
			 port_info->phy_info[i].identify.handle);
		if (!ioc->hba_port_sas_addr)
			ioc->hba_port_sas_addr =
			    port_info->phy_info[i].identify.sas_address;
		port_info->phy_info[i].identify.phy_id =
		    port_info->phy_info[i].phy_id = i;
		if (port_info->phy_info[i].attached.handle)
			mptsas_sas_device_pg0(ioc,
				&port_info->phy_info[i].attached,
				(MPI_SAS_DEVICE_PGAD_FORM_HANDLE <<
				 MPI_SAS_DEVICE_PGAD_FORM_SHIFT),
				port_info->phy_info[i].attached.handle);
	}

	mptsas_setup_wide_ports(ioc, port_info);

	for (i = 0; i < port_info->num_phys; i++, ioc->sas_index++)
		mptsas_probe_one_phy(&ioc->sh->shost_gendev,
		    &port_info->phy_info[i], ioc->sas_index, 1);

	return 0;

 out_free_port_info:
	kfree(hba);
 out:
	return error;
}

static void
mptsas_expander_refresh(MPT_ADAPTER *ioc, struct mptsas_portinfo *port_info)
{
	struct mptsas_portinfo *parent;
	struct device *parent_dev;
	struct sas_rphy	*rphy;
	int		i;
	u64		sas_address; /* expander sas address */
	u32		handle;

	handle = port_info->phy_info[0].handle;
	sas_address = port_info->phy_info[0].identify.sas_address;
	for (i = 0; i < port_info->num_phys; i++) {
		mptsas_sas_expander_pg1(ioc, &port_info->phy_info[i],
		    (MPI_SAS_EXPAND_PGAD_FORM_HANDLE_PHY_NUM <<
		    MPI_SAS_EXPAND_PGAD_FORM_SHIFT), (i << 16) + handle);

		mptsas_sas_device_pg0(ioc,
		    &port_info->phy_info[i].identify,
		    (MPI_SAS_DEVICE_PGAD_FORM_HANDLE <<
		    MPI_SAS_DEVICE_PGAD_FORM_SHIFT),
		    port_info->phy_info[i].identify.handle);
		port_info->phy_info[i].identify.phy_id =
		    port_info->phy_info[i].phy_id;

		if (port_info->phy_info[i].attached.handle) {
			mptsas_sas_device_pg0(ioc,
			    &port_info->phy_info[i].attached,
			    (MPI_SAS_DEVICE_PGAD_FORM_HANDLE <<
			     MPI_SAS_DEVICE_PGAD_FORM_SHIFT),
			    port_info->phy_info[i].attached.handle);
			port_info->phy_info[i].attached.phy_id =
			    port_info->phy_info[i].phy_id;
		}
	}

	mutex_lock(&ioc->sas_topology_mutex);
	parent = mptsas_find_portinfo_by_handle(ioc,
	    port_info->phy_info[0].identify.handle_parent);
	if (!parent) {
		mutex_unlock(&ioc->sas_topology_mutex);
		return;
	}
	for (i = 0, parent_dev = NULL; i < parent->num_phys && !parent_dev;
	    i++) {
		if (parent->phy_info[i].attached.sas_address == sas_address) {
			rphy = mptsas_get_rphy(&parent->phy_info[i]);
			parent_dev = &rphy->dev;
		}
	}
	mutex_unlock(&ioc->sas_topology_mutex);

	mptsas_setup_wide_ports(ioc, port_info);
	for (i = 0; i < port_info->num_phys; i++, ioc->sas_index++)
		mptsas_probe_one_phy(parent_dev, &port_info->phy_info[i],
		    ioc->sas_index, 0);
}

static void
mptsas_expander_event_add(MPT_ADAPTER *ioc,
    MpiEventDataSasExpanderStatusChange_t *expander_data)
{
	struct mptsas_portinfo *port_info;
	int i;
	__le64 sas_address;

	port_info = kzalloc(sizeof(struct mptsas_portinfo), GFP_KERNEL);
	BUG_ON(!port_info);
	port_info->num_phys = (expander_data->NumPhys) ?
	    expander_data->NumPhys : 1;
	port_info->phy_info = kcalloc(port_info->num_phys,
	    sizeof(struct mptsas_phyinfo), GFP_KERNEL);
	BUG_ON(!port_info->phy_info);
	memcpy(&sas_address, &expander_data->SASAddress, sizeof(__le64));
	for (i = 0; i < port_info->num_phys; i++) {
		port_info->phy_info[i].portinfo = port_info;
		port_info->phy_info[i].handle =
		    le16_to_cpu(expander_data->DevHandle);
		port_info->phy_info[i].identify.sas_address =
		    le64_to_cpu(sas_address);
		port_info->phy_info[i].identify.handle_parent =
		    le16_to_cpu(expander_data->ParentDevHandle);
	}

	mutex_lock(&ioc->sas_topology_mutex);
	list_add_tail(&port_info->list, &ioc->sas_topology);
	mutex_unlock(&ioc->sas_topology_mutex);

	printk(MYIOC_s_INFO_FMT "add expander: num_phys %d, "
	    "sas_addr (0x%llx)\n", ioc->name, port_info->num_phys,
	    (unsigned long long)sas_address);

	mptsas_expander_refresh(ioc, port_info);
}

/**
 * mptsas_delete_expander_siblings - remove siblings attached to expander
 * @ioc: Pointer to MPT_ADAPTER structure
 * @parent: the parent port_info object
 * @expander: the expander port_info object
 **/
static void
mptsas_delete_expander_siblings(MPT_ADAPTER *ioc, struct mptsas_portinfo
    *parent, struct mptsas_portinfo *expander)
{
	struct mptsas_phyinfo *phy_info;
	struct mptsas_portinfo *port_info;
	struct sas_rphy *rphy;
	int i;

	phy_info = expander->phy_info;
	for (i = 0; i < expander->num_phys; i++, phy_info++) {
		rphy = mptsas_get_rphy(phy_info);
		if (!rphy)
			continue;
		if (rphy->identify.device_type == SAS_END_DEVICE)
			mptsas_del_end_device(ioc, phy_info);
	}

	phy_info = expander->phy_info;
	for (i = 0; i < expander->num_phys; i++, phy_info++) {
		rphy = mptsas_get_rphy(phy_info);
		if (!rphy)
			continue;
		if (rphy->identify.device_type ==
		    MPI_SAS_DEVICE_INFO_EDGE_EXPANDER ||
		    rphy->identify.device_type ==
		    MPI_SAS_DEVICE_INFO_FANOUT_EXPANDER) {
			port_info = mptsas_find_portinfo_by_sas_address(ioc,
			    rphy->identify.sas_address);
			if (!port_info)
				continue;
			if (port_info == parent) /* backlink rphy */
				continue;
			/*
			Delete this expander even if the expdevpage is exists
			because the parent expander is already deleted
			*/
			mptsas_expander_delete(ioc, port_info, 1);
		}
	}
}


/**
 *	mptsas_expander_delete - remove this expander
 *	@ioc: Pointer to MPT_ADAPTER structure
 *	@port_info: expander port_info struct
 *	@force: Flag to forcefully delete the expander
 *
 **/

static void mptsas_expander_delete(MPT_ADAPTER *ioc,
		struct mptsas_portinfo *port_info, u8 force)
{

	struct mptsas_portinfo *parent;
	int		i;
	u64		expander_sas_address;
	struct mptsas_phyinfo *phy_info;
	struct mptsas_portinfo buffer;
	struct mptsas_portinfo_details *port_details;
	struct sas_port *port;

	if (!port_info)
		return;

	/* see if expander is still there before deleting */
	mptsas_sas_expander_pg0(ioc, &buffer,
	    (MPI_SAS_EXPAND_PGAD_FORM_HANDLE <<
	    MPI_SAS_EXPAND_PGAD_FORM_SHIFT),
	    port_info->phy_info[0].identify.handle);

	if (buffer.num_phys) {
		kfree(buffer.phy_info);
		if (!force)
			return;
	}


	/*
	 * Obtain the port_info instance to the parent port
	 */
	port_details = NULL;
	expander_sas_address =
	    port_info->phy_info[0].identify.sas_address;
	parent = mptsas_find_portinfo_by_handle(ioc,
	    port_info->phy_info[0].identify.handle_parent);
	mptsas_delete_expander_siblings(ioc, parent, port_info);
	if (!parent)
		goto out;

	/*
	 * Delete rphys in the parent that point
	 * to this expander.
	 */
	phy_info = parent->phy_info;
	port = NULL;
	for (i = 0; i < parent->num_phys; i++, phy_info++) {
		if (!phy_info->phy)
			continue;
		if (phy_info->attached.sas_address !=
		    expander_sas_address)
			continue;
		if (!port) {
			port = mptsas_get_port(phy_info);
			port_details = phy_info->port_details;
		}
		dev_printk(KERN_DEBUG, &phy_info->phy->dev,
		    MYIOC_s_FMT "delete phy %d, phy-obj (0x%p)\n", ioc->name,
		    phy_info->phy_id, phy_info->phy);
		sas_port_delete_phy(port, phy_info->phy);
	}
	if (port) {
		dev_printk(KERN_DEBUG, &port->dev,
		    MYIOC_s_FMT "delete port %d, sas_addr (0x%llx)\n",
		    ioc->name, port->port_identifier,
		    (unsigned long long)expander_sas_address);
		sas_port_delete(port);
		mptsas_port_delete(ioc, port_details);
	}
 out:

	printk(MYIOC_s_INFO_FMT "delete expander: num_phys %d, "
	    "sas_addr (0x%llx)\n",  ioc->name, port_info->num_phys,
	    (unsigned long long)expander_sas_address);

	/*
	 * free link
	 */
	list_del(&port_info->list);
	kfree(port_info->phy_info);
	kfree(port_info);
}


/**
 * mptsas_send_expander_event - expanders events
 * @fw_event: event data
 *
 *
 * This function handles adding, removing, and refreshing
 * device handles within the expander objects.
 */
static void
mptsas_send_expander_event(struct fw_event_work *fw_event)
{
	MPT_ADAPTER *ioc;
	MpiEventDataSasExpanderStatusChange_t *expander_data;
	struct mptsas_portinfo *port_info;
	__le64 sas_address;
	int i;

	ioc = fw_event->ioc;
	expander_data = (MpiEventDataSasExpanderStatusChange_t *)
	    fw_event->event_data;
	memcpy(&sas_address, &expander_data->SASAddress, sizeof(__le64));
	sas_address = le64_to_cpu(sas_address);
	port_info = mptsas_find_portinfo_by_sas_address(ioc, sas_address);

	if (expander_data->ReasonCode == MPI_EVENT_SAS_EXP_RC_ADDED) {
		if (port_info) {
			for (i = 0; i < port_info->num_phys; i++) {
				port_info->phy_info[i].portinfo = port_info;
				port_info->phy_info[i].handle =
				    le16_to_cpu(expander_data->DevHandle);
				port_info->phy_info[i].identify.sas_address =
				    le64_to_cpu(sas_address);
				port_info->phy_info[i].identify.handle_parent =
				    le16_to_cpu(expander_data->ParentDevHandle);
			}
			mptsas_expander_refresh(ioc, port_info);
		} else if (!port_info && expander_data->NumPhys)
			mptsas_expander_event_add(ioc, expander_data);
	} else if (expander_data->ReasonCode ==
	    MPI_EVENT_SAS_EXP_RC_NOT_RESPONDING)
		mptsas_expander_delete(ioc, port_info, 0);

	mptsas_free_fw_event(ioc, fw_event);
}


/**
 * mptsas_expander_add - adds a newly discovered expander
 * @ioc: Pointer to MPT_ADAPTER structure
 * @handle: device handle
 *
 */
static struct mptsas_portinfo *
mptsas_expander_add(MPT_ADAPTER *ioc, u16 handle)
{
	struct mptsas_portinfo buffer, *port_info;
	int i;

	if ((mptsas_sas_expander_pg0(ioc, &buffer,
	    (MPI_SAS_EXPAND_PGAD_FORM_HANDLE <<
	    MPI_SAS_EXPAND_PGAD_FORM_SHIFT), handle)))
		return NULL;

	port_info = kzalloc(sizeof(struct mptsas_portinfo), GFP_KERNEL);
	if (!port_info) {
		dfailprintk(ioc, printk(MYIOC_s_ERR_FMT
		"%s: exit at line=%d\n", ioc->name,
		__func__, __LINE__));
		return NULL;
	}
	port_info->num_phys = buffer.num_phys;
	port_info->phy_info = buffer.phy_info;
	for (i = 0; i < port_info->num_phys; i++)
		port_info->phy_info[i].portinfo = port_info;
	mutex_lock(&ioc->sas_topology_mutex);
	list_add_tail(&port_info->list, &ioc->sas_topology);
	mutex_unlock(&ioc->sas_topology_mutex);
	printk(MYIOC_s_INFO_FMT "add expander: num_phys %d, "
	    "sas_addr (0x%llx)\n", ioc->name, port_info->num_phys,
	    (unsigned long long)buffer.phy_info[0].identify.sas_address);
	mptsas_expander_refresh(ioc, port_info);
	return port_info;
}

static void
mptsas_send_link_status_event(struct fw_event_work *fw_event)
{
	MPT_ADAPTER *ioc;
	MpiEventDataSasPhyLinkStatus_t *link_data;
	struct mptsas_portinfo *port_info;
	struct mptsas_phyinfo *phy_info = NULL;
	__le64 sas_address;
	u8 phy_num;
	u8 link_rate;

	ioc = fw_event->ioc;
	link_data = (MpiEventDataSasPhyLinkStatus_t *)fw_event->event_data;

	memcpy(&sas_address, &link_data->SASAddress, sizeof(__le64));
	sas_address = le64_to_cpu(sas_address);
	link_rate = link_data->LinkRates >> 4;
	phy_num = link_data->PhyNum;

	port_info = mptsas_find_portinfo_by_sas_address(ioc, sas_address);
	if (port_info) {
		phy_info = &port_info->phy_info[phy_num];
		if (phy_info)
			phy_info->negotiated_link_rate = link_rate;
	}

	if (link_rate == MPI_SAS_IOUNIT0_RATE_1_5 ||
	    link_rate == MPI_SAS_IOUNIT0_RATE_3_0 ||
	    link_rate == MPI_SAS_IOUNIT0_RATE_6_0) {

		if (!port_info) {
			if (ioc->old_sas_discovery_protocal) {
				port_info = mptsas_expander_add(ioc,
					le16_to_cpu(link_data->DevHandle));
				if (port_info)
					goto out;
			}
			goto out;
		}

		if (port_info == ioc->hba_port_info)
			mptsas_probe_hba_phys(ioc);
		else
			mptsas_expander_refresh(ioc, port_info);
	} else if (phy_info && phy_info->phy) {
		if (link_rate ==  MPI_SAS_IOUNIT0_RATE_PHY_DISABLED)
			phy_info->phy->negotiated_linkrate =
			    SAS_PHY_DISABLED;
		else if (link_rate ==
		    MPI_SAS_IOUNIT0_RATE_FAILED_SPEED_NEGOTIATION)
			phy_info->phy->negotiated_linkrate =
			    SAS_LINK_RATE_FAILED;
		else {
			phy_info->phy->negotiated_linkrate =
			    SAS_LINK_RATE_UNKNOWN;
			if (ioc->device_missing_delay &&
			    mptsas_is_end_device(&phy_info->attached)) {
				struct scsi_device		*sdev;
				VirtDevice			*vdevice;
				u8	channel, id;
				id = phy_info->attached.id;
				channel = phy_info->attached.channel;
				devtprintk(ioc, printk(MYIOC_s_DEBUG_FMT
				"Link down for fw_id %d:fw_channel %d\n",
				    ioc->name, phy_info->attached.id,
				    phy_info->attached.channel));

				shost_for_each_device(sdev, ioc->sh) {
					vdevice = sdev->hostdata;
					if ((vdevice == NULL) ||
						(vdevice->vtarget == NULL))
						continue;
					if ((vdevice->vtarget->tflags &
					    MPT_TARGET_FLAGS_RAID_COMPONENT ||
					    vdevice->vtarget->raidVolume))
						continue;
					if (vdevice->vtarget->id == id &&
						vdevice->vtarget->channel ==
						channel)
						devtprintk(ioc,
						printk(MYIOC_s_DEBUG_FMT
						"SDEV OUTSTANDING CMDS"
						"%d\n", ioc->name,
						scsi_device_busy(sdev)));
				}

			}
		}
	}
 out:
	mptsas_free_fw_event(ioc, fw_event);
}

static void
mptsas_not_responding_devices(MPT_ADAPTER *ioc)
{
	struct mptsas_portinfo buffer, *port_info;
	struct mptsas_device_info	*sas_info;
	struct mptsas_devinfo sas_device;
	u32	handle;
	VirtTarget *vtarget = NULL;
	struct mptsas_phyinfo *phy_info;
	u8 found_expander;
	int retval, retry_count;
	unsigned long flags;

	mpt_findImVolumes(ioc);

	spin_lock_irqsave(&ioc->taskmgmt_lock, flags);
	if (ioc->ioc_reset_in_progress) {
		dfailprintk(ioc, printk(MYIOC_s_DEBUG_FMT
		   "%s: exiting due to a parallel reset \n", ioc->name,
		    __func__));
		spin_unlock_irqrestore(&ioc->taskmgmt_lock, flags);
		return;
	}
	spin_unlock_irqrestore(&ioc->taskmgmt_lock, flags);

	/* devices, logical volumes */
	mutex_lock(&ioc->sas_device_info_mutex);
 redo_device_scan:
	list_for_each_entry(sas_info, &ioc->sas_device_info_list, list) {
		if (sas_info->is_cached)
			continue;
		if (!sas_info->is_logical_volume) {
			sas_device.handle = 0;
			retry_count = 0;
retry_page:
			retval = mptsas_sas_device_pg0(ioc, &sas_device,
				(MPI_SAS_DEVICE_PGAD_FORM_BUS_TARGET_ID
				<< MPI_SAS_DEVICE_PGAD_FORM_SHIFT),
				(sas_info->fw.channel << 8) +
				sas_info->fw.id);

			if (sas_device.handle)
				continue;
			if (retval == -EBUSY) {
				spin_lock_irqsave(&ioc->taskmgmt_lock, flags);
				if (ioc->ioc_reset_in_progress) {
					dfailprintk(ioc,
					printk(MYIOC_s_DEBUG_FMT
					"%s: exiting due to reset\n",
					ioc->name, __func__));
					spin_unlock_irqrestore
					(&ioc->taskmgmt_lock, flags);
					mutex_unlock(&ioc->
					sas_device_info_mutex);
					return;
				}
				spin_unlock_irqrestore(&ioc->taskmgmt_lock,
				flags);
			}

			if (retval && (retval != -ENODEV)) {
				if (retry_count < 10) {
					retry_count++;
					goto retry_page;
				} else {
					devtprintk(ioc, printk(MYIOC_s_DEBUG_FMT
					"%s: Config page retry exceeded retry "
					"count deleting device 0x%llx\n",
					ioc->name, __func__,
					sas_info->sas_address));
				}
			}

			/* delete device */
			vtarget = mptsas_find_vtarget(ioc,
				sas_info->fw.channel, sas_info->fw.id);

			if (vtarget)
				vtarget->deleted = 1;

			phy_info = mptsas_find_phyinfo_by_sas_address(ioc,
					sas_info->sas_address);

			mptsas_del_end_device(ioc, phy_info);
			goto redo_device_scan;
		} else
			mptsas_volume_delete(ioc, sas_info->fw.id);
	}
	mutex_unlock(&ioc->sas_device_info_mutex);

	/* expanders */
	mutex_lock(&ioc->sas_topology_mutex);
 redo_expander_scan:
	list_for_each_entry(port_info, &ioc->sas_topology, list) {

		if (!(port_info->phy_info[0].identify.device_info &
		    MPI_SAS_DEVICE_INFO_SMP_TARGET))
			continue;
		found_expander = 0;
		handle = 0xFFFF;
		while (!mptsas_sas_expander_pg0(ioc, &buffer,
		    (MPI_SAS_EXPAND_PGAD_FORM_GET_NEXT_HANDLE <<
		     MPI_SAS_EXPAND_PGAD_FORM_SHIFT), handle) &&
		    !found_expander) {

			handle = buffer.phy_info[0].handle;
			if (buffer.phy_info[0].identify.sas_address ==
			    port_info->phy_info[0].identify.sas_address) {
				found_expander = 1;
			}
			kfree(buffer.phy_info);
		}

		if (!found_expander) {
			mptsas_expander_delete(ioc, port_info, 0);
			goto redo_expander_scan;
		}
	}
	mutex_unlock(&ioc->sas_topology_mutex);
}

/**
 *	mptsas_probe_expanders - adding expanders
 *	@ioc: Pointer to MPT_ADAPTER structure
 *
 **/
static void
mptsas_probe_expanders(MPT_ADAPTER *ioc)
{
	struct mptsas_portinfo buffer, *port_info;
	u32 			handle;
	int i;

	handle = 0xFFFF;
	while (!mptsas_sas_expander_pg0(ioc, &buffer,
	    (MPI_SAS_EXPAND_PGAD_FORM_GET_NEXT_HANDLE <<
	     MPI_SAS_EXPAND_PGAD_FORM_SHIFT), handle)) {

		handle = buffer.phy_info[0].handle;
		port_info = mptsas_find_portinfo_by_sas_address(ioc,
		    buffer.phy_info[0].identify.sas_address);

		if (port_info) {
			/* refreshing handles */
			for (i = 0; i < buffer.num_phys; i++) {
				port_info->phy_info[i].handle = handle;
				port_info->phy_info[i].identify.handle_parent =
				    buffer.phy_info[0].identify.handle_parent;
			}
			mptsas_expander_refresh(ioc, port_info);
			kfree(buffer.phy_info);
			continue;
		}

		port_info = kzalloc(sizeof(struct mptsas_portinfo), GFP_KERNEL);
		if (!port_info) {
			dfailprintk(ioc, printk(MYIOC_s_ERR_FMT
			"%s: exit at line=%d\n", ioc->name,
			__func__, __LINE__));
			return;
		}
		port_info->num_phys = buffer.num_phys;
		port_info->phy_info = buffer.phy_info;
		for (i = 0; i < port_info->num_phys; i++)
			port_info->phy_info[i].portinfo = port_info;
		mutex_lock(&ioc->sas_topology_mutex);
		list_add_tail(&port_info->list, &ioc->sas_topology);
		mutex_unlock(&ioc->sas_topology_mutex);
		printk(MYIOC_s_INFO_FMT "add expander: num_phys %d, "
		    "sas_addr (0x%llx)\n", ioc->name, port_info->num_phys,
	    (unsigned long long)buffer.phy_info[0].identify.sas_address);
		mptsas_expander_refresh(ioc, port_info);
	}
}

static void
mptsas_probe_devices(MPT_ADAPTER *ioc)
{
	u16 handle;
	struct mptsas_devinfo sas_device;
	struct mptsas_phyinfo *phy_info;

	handle = 0xFFFF;
	while (!(mptsas_sas_device_pg0(ioc, &sas_device,
	    MPI_SAS_DEVICE_PGAD_FORM_GET_NEXT_HANDLE, handle))) {

		handle = sas_device.handle;

		if ((sas_device.device_info &
		     (MPI_SAS_DEVICE_INFO_SSP_TARGET |
		      MPI_SAS_DEVICE_INFO_STP_TARGET |
		      MPI_SAS_DEVICE_INFO_SATA_DEVICE)) == 0)
			continue;

		/* If there is no FW B_T mapping for this device then continue
		 * */
		if (!(sas_device.flags & MPI_SAS_DEVICE0_FLAGS_DEVICE_PRESENT)
			|| !(sas_device.flags &
			MPI_SAS_DEVICE0_FLAGS_DEVICE_MAPPED))
			continue;

		phy_info = mptsas_refreshing_device_handles(ioc, &sas_device);
		if (!phy_info)
			continue;

		if (mptsas_get_rphy(phy_info))
			continue;

		mptsas_add_end_device(ioc, phy_info);
	}
}

/**
 *	mptsas_scan_sas_topology - scans new SAS topology
 *	  (part of probe or rescan)
 *	@ioc: Pointer to MPT_ADAPTER structure
 *
 **/
static void
mptsas_scan_sas_topology(MPT_ADAPTER *ioc)
{
	struct scsi_device *sdev;
	int i;

	mptsas_probe_hba_phys(ioc);
	mptsas_probe_expanders(ioc);
	mptsas_probe_devices(ioc);

	/*
	  Reporting RAID volumes.
	*/
	if (!ioc->ir_firmware || !ioc->raid_data.pIocPg2 ||
	    !ioc->raid_data.pIocPg2->NumActiveVolumes)
		return;
	for (i = 0; i < ioc->raid_data.pIocPg2->NumActiveVolumes; i++) {
		sdev = scsi_device_lookup(ioc->sh, MPTSAS_RAID_CHANNEL,
		    ioc->raid_data.pIocPg2->RaidVolume[i].VolumeID, 0);
		if (sdev) {
			scsi_device_put(sdev);
			continue;
		}
		printk(MYIOC_s_INFO_FMT "attaching raid volume, channel %d, "
		    "id %d\n", ioc->name, MPTSAS_RAID_CHANNEL,
		    ioc->raid_data.pIocPg2->RaidVolume[i].VolumeID);
		scsi_add_device(ioc->sh, MPTSAS_RAID_CHANNEL,
		    ioc->raid_data.pIocPg2->RaidVolume[i].VolumeID, 0);
	}
}


static void
mptsas_handle_queue_full_event(struct fw_event_work *fw_event)
{
	MPT_ADAPTER *ioc;
	EventDataQueueFull_t *qfull_data;
	struct mptsas_device_info *sas_info;
	struct scsi_device	*sdev;
	int depth;
	int id = -1;
	int channel = -1;
	int fw_id, fw_channel;
	u16 current_depth;


	ioc = fw_event->ioc;
	qfull_data = (EventDataQueueFull_t *)fw_event->event_data;
	fw_id = qfull_data->TargetID;
	fw_channel = qfull_data->Bus;
	current_depth = le16_to_cpu(qfull_data->CurrentDepth);

	/* if hidden raid component, look for the volume id */
	mutex_lock(&ioc->sas_device_info_mutex);
	if (mptscsih_is_phys_disk(ioc, fw_channel, fw_id)) {
		list_for_each_entry(sas_info, &ioc->sas_device_info_list,
		    list) {
			if (sas_info->is_cached ||
			    sas_info->is_logical_volume)
				continue;
			if (sas_info->is_hidden_raid_component &&
			    (sas_info->fw.channel == fw_channel &&
			    sas_info->fw.id == fw_id)) {
				id = sas_info->volume_id;
				channel = MPTSAS_RAID_CHANNEL;
				goto out;
			}
		}
	} else {
		list_for_each_entry(sas_info, &ioc->sas_device_info_list,
		    list) {
			if (sas_info->is_cached ||
			    sas_info->is_hidden_raid_component ||
			    sas_info->is_logical_volume)
				continue;
			if (sas_info->fw.channel == fw_channel &&
			    sas_info->fw.id == fw_id) {
				id = sas_info->os.id;
				channel = sas_info->os.channel;
				goto out;
			}
		}

	}

 out:
	mutex_unlock(&ioc->sas_device_info_mutex);

	if (id != -1) {
		shost_for_each_device(sdev, ioc->sh) {
			if (sdev->id == id && sdev->channel == channel) {
				if (current_depth > sdev->queue_depth) {
					sdev_printk(KERN_INFO, sdev,
					    "strange observation, the queue "
					    "depth is (%d) meanwhile fw queue "
					    "depth (%d)\n", sdev->queue_depth,
					    current_depth);
					continue;
				}
				depth = scsi_track_queue_full(sdev,
					sdev->queue_depth - 1);
				if (depth > 0)
					sdev_printk(KERN_INFO, sdev,
					"Queue depth reduced to (%d)\n",
					   depth);
				else if (depth < 0)
					sdev_printk(KERN_INFO, sdev,
					"Tagged Command Queueing is being "
					"disabled\n");
				else if (depth == 0)
					sdev_printk(KERN_DEBUG, sdev,
					"Queue depth not changed yet\n");
			}
		}
	}

	mptsas_free_fw_event(ioc, fw_event);
}


static struct mptsas_phyinfo *
mptsas_find_phyinfo_by_sas_address(MPT_ADAPTER *ioc, u64 sas_address)
{
	struct mptsas_portinfo *port_info;
	struct mptsas_phyinfo *phy_info = NULL;
	int i;

	mutex_lock(&ioc->sas_topology_mutex);
	list_for_each_entry(port_info, &ioc->sas_topology, list) {
		for (i = 0; i < port_info->num_phys; i++) {
			if (!mptsas_is_end_device(
				&port_info->phy_info[i].attached))
				continue;
			if (port_info->phy_info[i].attached.sas_address
			    != sas_address)
				continue;
			phy_info = &port_info->phy_info[i];
			break;
		}
	}
	mutex_unlock(&ioc->sas_topology_mutex);
	return phy_info;
}

/**
 *	mptsas_find_phyinfo_by_phys_disk_num - find phyinfo for the
 *	  specified @phys_disk_num
 *	@ioc: Pointer to MPT_ADAPTER structure
 *	@phys_disk_num: (hot plug) physical disk number (for RAID support)
 *	@channel: channel number
 *	@id: Logical Target ID
 *
 **/
static struct mptsas_phyinfo *
mptsas_find_phyinfo_by_phys_disk_num(MPT_ADAPTER *ioc, u8 phys_disk_num,
	u8 channel, u8 id)
{
	struct mptsas_phyinfo *phy_info = NULL;
	struct mptsas_portinfo *port_info;
	RaidPhysDiskPage1_t *phys_disk = NULL;
	int num_paths;
	u64 sas_address = 0;
	int i;

	phy_info = NULL;
	if (!ioc->raid_data.pIocPg3)
		return NULL;
	/* dual port support */
	num_paths = mpt_raid_phys_disk_get_num_paths(ioc, phys_disk_num);
	if (!num_paths)
		goto out;
	phys_disk = kzalloc(offsetof(RaidPhysDiskPage1_t, Path) +
	   (num_paths * sizeof(RAID_PHYS_DISK1_PATH)), GFP_KERNEL);
	if (!phys_disk)
		goto out;
	mpt_raid_phys_disk_pg1(ioc, phys_disk_num, phys_disk);
	for (i = 0; i < num_paths; i++) {
		if ((phys_disk->Path[i].Flags & 1) != 0)
			/* entry no longer valid */
			continue;
		if ((id == phys_disk->Path[i].PhysDiskID) &&
		    (channel == phys_disk->Path[i].PhysDiskBus)) {
			memcpy(&sas_address, &phys_disk->Path[i].WWID,
				sizeof(u64));
			phy_info = mptsas_find_phyinfo_by_sas_address(ioc,
					sas_address);
			goto out;
		}
	}

 out:
	kfree(phys_disk);
	if (phy_info)
		return phy_info;

	/*
	 * Extra code to handle RAID0 case, where the sas_address is not updated
	 * in phys_disk_page_1 when hotswapped
	 */
	mutex_lock(&ioc->sas_topology_mutex);
	list_for_each_entry(port_info, &ioc->sas_topology, list) {
		for (i = 0; i < port_info->num_phys && !phy_info; i++) {
			if (!mptsas_is_end_device(
				&port_info->phy_info[i].attached))
				continue;
			if (port_info->phy_info[i].attached.phys_disk_num == ~0)
				continue;
			if ((port_info->phy_info[i].attached.phys_disk_num ==
			    phys_disk_num) &&
			    (port_info->phy_info[i].attached.id == id) &&
			    (port_info->phy_info[i].attached.channel ==
			     channel))
				phy_info = &port_info->phy_info[i];
		}
	}
	mutex_unlock(&ioc->sas_topology_mutex);
	return phy_info;
}

static void
mptsas_reprobe_lun(struct scsi_device *sdev, void *data)
{
	int rc;

	sdev->no_uld_attach = data ? 1 : 0;
	rc = scsi_device_reprobe(sdev);
}

static void
mptsas_reprobe_target(struct scsi_target *starget, int uld_attach)
{
	starget_for_each_device(starget, uld_attach ? (void *)1 : NULL,
			mptsas_reprobe_lun);
}

static void
mptsas_adding_inactive_raid_components(MPT_ADAPTER *ioc, u8 channel, u8 id)
{
	CONFIGPARMS			cfg;
	ConfigPageHeader_t		hdr;
	dma_addr_t			dma_handle;
	pRaidVolumePage0_t		buffer = NULL;
	RaidPhysDiskPage0_t 		phys_disk;
	int				i;
	struct mptsas_phyinfo	*phy_info;
	struct mptsas_devinfo		sas_device;

	memset(&cfg, 0 , sizeof(CONFIGPARMS));
	memset(&hdr, 0 , sizeof(ConfigPageHeader_t));
	hdr.PageType = MPI_CONFIG_PAGETYPE_RAID_VOLUME;
	cfg.pageAddr = (channel << 8) + id;
	cfg.cfghdr.hdr = &hdr;
	cfg.action = MPI_CONFIG_ACTION_PAGE_HEADER;
	cfg.timeout = SAS_CONFIG_PAGE_TIMEOUT;

	if (mpt_config(ioc, &cfg) != 0)
		goto out;

	if (!hdr.PageLength)
		goto out;

	buffer = dma_alloc_coherent(&ioc->pcidev->dev, hdr.PageLength * 4,
				    &dma_handle, GFP_KERNEL);

	if (!buffer)
		goto out;

	cfg.physAddr = dma_handle;
	cfg.action = MPI_CONFIG_ACTION_PAGE_READ_CURRENT;

	if (mpt_config(ioc, &cfg) != 0)
		goto out;

	if (!(buffer->VolumeStatus.Flags &
	    MPI_RAIDVOL0_STATUS_FLAG_VOLUME_INACTIVE))
		goto out;

	if (!buffer->NumPhysDisks)
		goto out;

	for (i = 0; i < buffer->NumPhysDisks; i++) {

		if (mpt_raid_phys_disk_pg0(ioc,
		    buffer->PhysDisk[i].PhysDiskNum, &phys_disk) != 0)
			continue;

		if (mptsas_sas_device_pg0(ioc, &sas_device,
		    (MPI_SAS_DEVICE_PGAD_FORM_BUS_TARGET_ID <<
		     MPI_SAS_DEVICE_PGAD_FORM_SHIFT),
			(phys_disk.PhysDiskBus << 8) +
			phys_disk.PhysDiskID))
			continue;

		/* If there is no FW B_T mapping for this device then continue
		 * */
		if (!(sas_device.flags & MPI_SAS_DEVICE0_FLAGS_DEVICE_PRESENT)
			|| !(sas_device.flags &
			MPI_SAS_DEVICE0_FLAGS_DEVICE_MAPPED))
			continue;


		phy_info = mptsas_find_phyinfo_by_sas_address(ioc,
		    sas_device.sas_address);
		mptsas_add_end_device(ioc, phy_info);
	}

 out:
	if (buffer)
		dma_free_coherent(&ioc->pcidev->dev, hdr.PageLength * 4,
				  buffer, dma_handle);
}
/*
 * Work queue thread to handle SAS hotplug events
 */
static void
mptsas_hotplug_work(MPT_ADAPTER *ioc, struct fw_event_work *fw_event,
    struct mptsas_hotplug_event *hot_plug_info)
{
	struct mptsas_phyinfo *phy_info;
	struct scsi_target * starget;
	struct mptsas_devinfo sas_device;
	VirtTarget *vtarget;
	int i;
	struct mptsas_portinfo *port_info;

	switch (hot_plug_info->event_type) {

	case MPTSAS_ADD_PHYSDISK:

		if (!ioc->raid_data.pIocPg2)
			break;

		for (i = 0; i < ioc->raid_data.pIocPg2->NumActiveVolumes; i++) {
			if (ioc->raid_data.pIocPg2->RaidVolume[i].VolumeID ==
			    hot_plug_info->id) {
				printk(MYIOC_s_WARN_FMT "firmware bug: unable "
				    "to add hidden disk - target_id matches "
				    "volume_id\n", ioc->name);
				mptsas_free_fw_event(ioc, fw_event);
				return;
			}
		}
		mpt_findImVolumes(ioc);
		fallthrough;

	case MPTSAS_ADD_DEVICE:
		memset(&sas_device, 0, sizeof(struct mptsas_devinfo));
		mptsas_sas_device_pg0(ioc, &sas_device,
		    (MPI_SAS_DEVICE_PGAD_FORM_BUS_TARGET_ID <<
		    MPI_SAS_DEVICE_PGAD_FORM_SHIFT),
		    (hot_plug_info->channel << 8) +
		    hot_plug_info->id);

		/* If there is no FW B_T mapping for this device then break
		 * */
		if (!(sas_device.flags & MPI_SAS_DEVICE0_FLAGS_DEVICE_PRESENT)
			|| !(sas_device.flags &
			MPI_SAS_DEVICE0_FLAGS_DEVICE_MAPPED))
			break;

		if (!sas_device.handle)
			return;

		phy_info = mptsas_refreshing_device_handles(ioc, &sas_device);
		/* Device hot plug */
		if (!phy_info) {
			devtprintk(ioc, printk(MYIOC_s_DEBUG_FMT
				"%s %d HOT PLUG: "
				"parent handle of device %x\n", ioc->name,
				__func__, __LINE__, sas_device.handle_parent));
			port_info = mptsas_find_portinfo_by_handle(ioc,
				sas_device.handle_parent);

			if (port_info == ioc->hba_port_info)
				mptsas_probe_hba_phys(ioc);
			else if (port_info)
				mptsas_expander_refresh(ioc, port_info);
			else {
				dfailprintk(ioc, printk(MYIOC_s_ERR_FMT
					"%s %d port info is NULL\n",
					ioc->name, __func__, __LINE__));
				break;
			}
			phy_info = mptsas_refreshing_device_handles
				(ioc, &sas_device);
		}

		if (!phy_info) {
			dfailprintk(ioc, printk(MYIOC_s_ERR_FMT
				"%s %d phy info is NULL\n",
				ioc->name, __func__, __LINE__));
			break;
		}

		if (mptsas_get_rphy(phy_info))
			break;

		mptsas_add_end_device(ioc, phy_info);
		break;

	case MPTSAS_DEL_DEVICE:
		phy_info = mptsas_find_phyinfo_by_sas_address(ioc,
		    hot_plug_info->sas_address);
		mptsas_del_end_device(ioc, phy_info);
		break;

	case MPTSAS_DEL_PHYSDISK:

		mpt_findImVolumes(ioc);

		phy_info = mptsas_find_phyinfo_by_phys_disk_num(
				ioc, hot_plug_info->phys_disk_num,
				hot_plug_info->channel,
				hot_plug_info->id);
		mptsas_del_end_device(ioc, phy_info);
		break;

	case MPTSAS_ADD_PHYSDISK_REPROBE:

		if (mptsas_sas_device_pg0(ioc, &sas_device,
		    (MPI_SAS_DEVICE_PGAD_FORM_BUS_TARGET_ID <<
		     MPI_SAS_DEVICE_PGAD_FORM_SHIFT),
		    (hot_plug_info->channel << 8) + hot_plug_info->id)) {
			dfailprintk(ioc, printk(MYIOC_s_ERR_FMT
			"%s: fw_id=%d exit at line=%d\n", ioc->name,
				 __func__, hot_plug_info->id, __LINE__));
			break;
		}

		/* If there is no FW B_T mapping for this device then break
		 * */
		if (!(sas_device.flags & MPI_SAS_DEVICE0_FLAGS_DEVICE_PRESENT)
			|| !(sas_device.flags &
			MPI_SAS_DEVICE0_FLAGS_DEVICE_MAPPED))
			break;

		phy_info = mptsas_find_phyinfo_by_sas_address(
		    ioc, sas_device.sas_address);

		if (!phy_info) {
			dfailprintk(ioc, printk(MYIOC_s_ERR_FMT
				"%s: fw_id=%d exit at line=%d\n", ioc->name,
				 __func__, hot_plug_info->id, __LINE__));
			break;
		}

		starget = mptsas_get_starget(phy_info);
		if (!starget) {
			dfailprintk(ioc, printk(MYIOC_s_ERR_FMT
				"%s: fw_id=%d exit at line=%d\n", ioc->name,
				 __func__, hot_plug_info->id, __LINE__));
			break;
		}

		vtarget = starget->hostdata;
		if (!vtarget) {
			dfailprintk(ioc, printk(MYIOC_s_ERR_FMT
				"%s: fw_id=%d exit at line=%d\n", ioc->name,
				 __func__, hot_plug_info->id, __LINE__));
			break;
		}

		mpt_findImVolumes(ioc);

		starget_printk(KERN_INFO, starget, MYIOC_s_FMT "RAID Hidding: "
		    "fw_channel=%d, fw_id=%d, physdsk %d, sas_addr 0x%llx\n",
		    ioc->name, hot_plug_info->channel, hot_plug_info->id,
		    hot_plug_info->phys_disk_num, (unsigned long long)
		    sas_device.sas_address);

		vtarget->id = hot_plug_info->phys_disk_num;
		vtarget->tflags |= MPT_TARGET_FLAGS_RAID_COMPONENT;
		phy_info->attached.phys_disk_num = hot_plug_info->phys_disk_num;
		mptsas_reprobe_target(starget, 1);
		break;

	case MPTSAS_DEL_PHYSDISK_REPROBE:

		if (mptsas_sas_device_pg0(ioc, &sas_device,
		    (MPI_SAS_DEVICE_PGAD_FORM_BUS_TARGET_ID <<
		     MPI_SAS_DEVICE_PGAD_FORM_SHIFT),
			(hot_plug_info->channel << 8) + hot_plug_info->id)) {
				dfailprintk(ioc, printk(MYIOC_s_ERR_FMT
				    "%s: fw_id=%d exit at line=%d\n",
				    ioc->name, __func__,
				    hot_plug_info->id, __LINE__));
			break;
		}

		/* If there is no FW B_T mapping for this device then break
		 * */
		if (!(sas_device.flags & MPI_SAS_DEVICE0_FLAGS_DEVICE_PRESENT)
			|| !(sas_device.flags &
			MPI_SAS_DEVICE0_FLAGS_DEVICE_MAPPED))
			break;

		phy_info = mptsas_find_phyinfo_by_sas_address(ioc,
				sas_device.sas_address);
		if (!phy_info) {
			dfailprintk(ioc, printk(MYIOC_s_ERR_FMT
			    "%s: fw_id=%d exit at line=%d\n", ioc->name,
			 __func__, hot_plug_info->id, __LINE__));
			break;
		}

		starget = mptsas_get_starget(phy_info);
		if (!starget) {
			dfailprintk(ioc, printk(MYIOC_s_ERR_FMT
			    "%s: fw_id=%d exit at line=%d\n", ioc->name,
			 __func__, hot_plug_info->id, __LINE__));
			break;
		}

		vtarget = starget->hostdata;
		if (!vtarget) {
			dfailprintk(ioc, printk(MYIOC_s_ERR_FMT
			    "%s: fw_id=%d exit at line=%d\n", ioc->name,
			 __func__, hot_plug_info->id, __LINE__));
			break;
		}

		if (!(vtarget->tflags & MPT_TARGET_FLAGS_RAID_COMPONENT)) {
			dfailprintk(ioc, printk(MYIOC_s_ERR_FMT
			    "%s: fw_id=%d exit at line=%d\n", ioc->name,
			 __func__, hot_plug_info->id, __LINE__));
			break;
		}

		mpt_findImVolumes(ioc);

		starget_printk(KERN_INFO, starget, MYIOC_s_FMT "RAID Exposing:"
		    " fw_channel=%d, fw_id=%d, physdsk %d, sas_addr 0x%llx\n",
		    ioc->name, hot_plug_info->channel, hot_plug_info->id,
		    hot_plug_info->phys_disk_num, (unsigned long long)
		    sas_device.sas_address);

		vtarget->tflags &= ~MPT_TARGET_FLAGS_RAID_COMPONENT;
		vtarget->id = hot_plug_info->id;
		phy_info->attached.phys_disk_num = ~0;
		mptsas_reprobe_target(starget, 0);
		mptsas_add_device_component_by_fw(ioc,
		    hot_plug_info->channel, hot_plug_info->id);
		break;

	case MPTSAS_ADD_RAID:

		mpt_findImVolumes(ioc);
		printk(MYIOC_s_INFO_FMT "attaching raid volume, channel %d, "
		    "id %d\n", ioc->name, MPTSAS_RAID_CHANNEL,
		    hot_plug_info->id);
		scsi_add_device(ioc->sh, MPTSAS_RAID_CHANNEL,
		    hot_plug_info->id, 0);
		break;

	case MPTSAS_DEL_RAID:

		mpt_findImVolumes(ioc);
		printk(MYIOC_s_INFO_FMT "removing raid volume, channel %d, "
		    "id %d\n", ioc->name, MPTSAS_RAID_CHANNEL,
		    hot_plug_info->id);
		scsi_remove_device(hot_plug_info->sdev);
		scsi_device_put(hot_plug_info->sdev);
		break;

	case MPTSAS_ADD_INACTIVE_VOLUME:

		mpt_findImVolumes(ioc);
		mptsas_adding_inactive_raid_components(ioc,
		    hot_plug_info->channel, hot_plug_info->id);
		break;

	default:
		break;
	}

	mptsas_free_fw_event(ioc, fw_event);
}

static void
mptsas_send_sas_event(struct fw_event_work *fw_event)
{
	MPT_ADAPTER *ioc;
	struct mptsas_hotplug_event hot_plug_info;
	EVENT_DATA_SAS_DEVICE_STATUS_CHANGE *sas_event_data;
	u32 device_info;
	u64 sas_address;

	ioc = fw_event->ioc;
	sas_event_data = (EVENT_DATA_SAS_DEVICE_STATUS_CHANGE *)
	    fw_event->event_data;
	device_info = le32_to_cpu(sas_event_data->DeviceInfo);

	if ((device_info &
		(MPI_SAS_DEVICE_INFO_SSP_TARGET |
		MPI_SAS_DEVICE_INFO_STP_TARGET |
		MPI_SAS_DEVICE_INFO_SATA_DEVICE)) == 0) {
		mptsas_free_fw_event(ioc, fw_event);
		return;
	}

	if (sas_event_data->ReasonCode ==
		MPI_EVENT_SAS_DEV_STAT_RC_NO_PERSIST_ADDED) {
		mptbase_sas_persist_operation(ioc,
		MPI_SAS_OP_CLEAR_NOT_PRESENT);
		mptsas_free_fw_event(ioc, fw_event);
		return;
	}

	switch (sas_event_data->ReasonCode) {
	case MPI_EVENT_SAS_DEV_STAT_RC_NOT_RESPONDING:
	case MPI_EVENT_SAS_DEV_STAT_RC_ADDED:
		memset(&hot_plug_info, 0, sizeof(struct mptsas_hotplug_event));
		hot_plug_info.handle = le16_to_cpu(sas_event_data->DevHandle);
		hot_plug_info.channel = sas_event_data->Bus;
		hot_plug_info.id = sas_event_data->TargetID;
		hot_plug_info.phy_id = sas_event_data->PhyNum;
		memcpy(&sas_address, &sas_event_data->SASAddress,
		    sizeof(u64));
		hot_plug_info.sas_address = le64_to_cpu(sas_address);
		hot_plug_info.device_info = device_info;
		if (sas_event_data->ReasonCode &
		    MPI_EVENT_SAS_DEV_STAT_RC_ADDED)
			hot_plug_info.event_type = MPTSAS_ADD_DEVICE;
		else
			hot_plug_info.event_type = MPTSAS_DEL_DEVICE;
		mptsas_hotplug_work(ioc, fw_event, &hot_plug_info);
		break;

	case MPI_EVENT_SAS_DEV_STAT_RC_NO_PERSIST_ADDED:
		mptbase_sas_persist_operation(ioc,
		    MPI_SAS_OP_CLEAR_NOT_PRESENT);
		mptsas_free_fw_event(ioc, fw_event);
		break;

	case MPI_EVENT_SAS_DEV_STAT_RC_SMART_DATA:
	/* TODO */
	case MPI_EVENT_SAS_DEV_STAT_RC_INTERNAL_DEVICE_RESET:
	/* TODO */
	default:
		mptsas_free_fw_event(ioc, fw_event);
		break;
	}
}

static void
mptsas_send_raid_event(struct fw_event_work *fw_event)
{
	MPT_ADAPTER *ioc;
	EVENT_DATA_RAID *raid_event_data;
	struct mptsas_hotplug_event hot_plug_info;
	int status;
	int state;
	struct scsi_device *sdev = NULL;
	VirtDevice *vdevice = NULL;
	RaidPhysDiskPage0_t phys_disk;

	ioc = fw_event->ioc;
	raid_event_data = (EVENT_DATA_RAID *)fw_event->event_data;
	status = le32_to_cpu(raid_event_data->SettingsStatus);
	state = (status >> 8) & 0xff;

	memset(&hot_plug_info, 0, sizeof(struct mptsas_hotplug_event));
	hot_plug_info.id = raid_event_data->VolumeID;
	hot_plug_info.channel = raid_event_data->VolumeBus;
	hot_plug_info.phys_disk_num = raid_event_data->PhysDiskNum;

	if (raid_event_data->ReasonCode == MPI_EVENT_RAID_RC_VOLUME_DELETED ||
	    raid_event_data->ReasonCode == MPI_EVENT_RAID_RC_VOLUME_CREATED ||
	    raid_event_data->ReasonCode ==
	    MPI_EVENT_RAID_RC_VOLUME_STATUS_CHANGED) {
		sdev = scsi_device_lookup(ioc->sh, MPTSAS_RAID_CHANNEL,
		    hot_plug_info.id, 0);
		hot_plug_info.sdev = sdev;
		if (sdev)
			vdevice = sdev->hostdata;
	}

	devtprintk(ioc, printk(MYIOC_s_DEBUG_FMT "Entering %s: "
	    "ReasonCode=%02x\n", ioc->name, __func__,
	    raid_event_data->ReasonCode));

	switch (raid_event_data->ReasonCode) {
	case MPI_EVENT_RAID_RC_PHYSDISK_DELETED:
		hot_plug_info.event_type = MPTSAS_DEL_PHYSDISK_REPROBE;
		break;
	case MPI_EVENT_RAID_RC_PHYSDISK_CREATED:
		hot_plug_info.event_type = MPTSAS_ADD_PHYSDISK_REPROBE;
		break;
	case MPI_EVENT_RAID_RC_PHYSDISK_STATUS_CHANGED:
		switch (state) {
		case MPI_PD_STATE_ONLINE:
		case MPI_PD_STATE_NOT_COMPATIBLE:
			mpt_raid_phys_disk_pg0(ioc,
			    raid_event_data->PhysDiskNum, &phys_disk);
			hot_plug_info.id = phys_disk.PhysDiskID;
			hot_plug_info.channel = phys_disk.PhysDiskBus;
			hot_plug_info.event_type = MPTSAS_ADD_PHYSDISK;
			break;
		case MPI_PD_STATE_FAILED:
		case MPI_PD_STATE_MISSING:
		case MPI_PD_STATE_OFFLINE_AT_HOST_REQUEST:
		case MPI_PD_STATE_FAILED_AT_HOST_REQUEST:
		case MPI_PD_STATE_OFFLINE_FOR_ANOTHER_REASON:
			hot_plug_info.event_type = MPTSAS_DEL_PHYSDISK;
			break;
		default:
			break;
		}
		break;
	case MPI_EVENT_RAID_RC_VOLUME_DELETED:
		if (!sdev)
			break;
		vdevice->vtarget->deleted = 1; /* block IO */
		hot_plug_info.event_type = MPTSAS_DEL_RAID;
		break;
	case MPI_EVENT_RAID_RC_VOLUME_CREATED:
		if (sdev) {
			scsi_device_put(sdev);
			break;
		}
		hot_plug_info.event_type = MPTSAS_ADD_RAID;
		break;
	case MPI_EVENT_RAID_RC_VOLUME_STATUS_CHANGED:
		if (!(status & MPI_RAIDVOL0_STATUS_FLAG_ENABLED)) {
			if (!sdev)
				break;
			vdevice->vtarget->deleted = 1; /* block IO */
			hot_plug_info.event_type = MPTSAS_DEL_RAID;
			break;
		}
		switch (state) {
		case MPI_RAIDVOL0_STATUS_STATE_FAILED:
		case MPI_RAIDVOL0_STATUS_STATE_MISSING:
			if (!sdev)
				break;
			vdevice->vtarget->deleted = 1; /* block IO */
			hot_plug_info.event_type = MPTSAS_DEL_RAID;
			break;
		case MPI_RAIDVOL0_STATUS_STATE_OPTIMAL:
		case MPI_RAIDVOL0_STATUS_STATE_DEGRADED:
			if (sdev) {
				scsi_device_put(sdev);
				break;
			}
			hot_plug_info.event_type = MPTSAS_ADD_RAID;
			break;
		default:
			break;
		}
		break;
	default:
		break;
	}

	if (hot_plug_info.event_type != MPTSAS_IGNORE_EVENT)
		mptsas_hotplug_work(ioc, fw_event, &hot_plug_info);
	else
		mptsas_free_fw_event(ioc, fw_event);
}

/**
 *	mptsas_issue_tm - send mptsas internal tm request
 *	@ioc: Pointer to MPT_ADAPTER structure
 *	@type: Task Management type
 *	@channel: channel number for task management
 *	@id: Logical Target ID for reset (if appropriate)
 *	@lun: Logical unit for reset (if appropriate)
 *	@task_context: Context for the task to be aborted
 *	@timeout: timeout for task management control
 *	@issue_reset: set to 1 on return if reset is needed, else 0
 *
 *	Return: 0 on success or -1 on failure.
 *
 */
static int
mptsas_issue_tm(MPT_ADAPTER *ioc, u8 type, u8 channel, u8 id, u64 lun,
	int task_context, ulong timeout, u8 *issue_reset)
{
	MPT_FRAME_HDR	*mf;
	SCSITaskMgmt_t	*pScsiTm;
	int		 retval;
	unsigned long	 timeleft;

	*issue_reset = 0;
	mf = mpt_get_msg_frame(mptsasDeviceResetCtx, ioc);
	if (mf == NULL) {
		retval = -1; /* return failure */
		dtmprintk(ioc, printk(MYIOC_s_WARN_FMT "TaskMgmt request: no "
		    "msg frames!!\n", ioc->name));
		goto out;
	}

	dtmprintk(ioc, printk(MYIOC_s_DEBUG_FMT "TaskMgmt request: mr = %p, "
	    "task_type = 0x%02X,\n\t timeout = %ld, fw_channel = %d, "
	    "fw_id = %d, lun = %lld,\n\t task_context = 0x%x\n", ioc->name, mf,
	     type, timeout, channel, id, (unsigned long long)lun,
	     task_context));

	pScsiTm = (SCSITaskMgmt_t *) mf;
	memset(pScsiTm, 0, sizeof(SCSITaskMgmt_t));
	pScsiTm->Function = MPI_FUNCTION_SCSI_TASK_MGMT;
	pScsiTm->TaskType = type;
	pScsiTm->MsgFlags = 0;
	pScsiTm->TargetID = id;
	pScsiTm->Bus = channel;
	pScsiTm->ChainOffset = 0;
	pScsiTm->Reserved = 0;
	pScsiTm->Reserved1 = 0;
	pScsiTm->TaskMsgContext = task_context;
	int_to_scsilun(lun, (struct scsi_lun *)pScsiTm->LUN);

	INITIALIZE_MGMT_STATUS(ioc->taskmgmt_cmds.status)
	CLEAR_MGMT_STATUS(ioc->internal_cmds.status)
	retval = 0;
	mpt_put_msg_frame_hi_pri(mptsasDeviceResetCtx, ioc, mf);

	/* Now wait for the command to complete */
	timeleft = wait_for_completion_timeout(&ioc->taskmgmt_cmds.done,
	    timeout*HZ);
	if (!(ioc->taskmgmt_cmds.status & MPT_MGMT_STATUS_COMMAND_GOOD)) {
		retval = -1; /* return failure */
		dtmprintk(ioc, printk(MYIOC_s_ERR_FMT
		    "TaskMgmt request: TIMED OUT!(mr=%p)\n", ioc->name, mf));
		mpt_free_msg_frame(ioc, mf);
		if (ioc->taskmgmt_cmds.status & MPT_MGMT_STATUS_DID_IOCRESET)
			goto out;
		*issue_reset = 1;
		goto out;
	}

	if (!(ioc->taskmgmt_cmds.status & MPT_MGMT_STATUS_RF_VALID)) {
		retval = -1; /* return failure */
		dtmprintk(ioc, printk(MYIOC_s_DEBUG_FMT
		    "TaskMgmt request: failed with no reply\n", ioc->name));
		goto out;
	}

 out:
	CLEAR_MGMT_STATUS(ioc->taskmgmt_cmds.status)
	return retval;
}

/**
 *	mptsas_broadcast_primitive_work - Handle broadcast primitives
 *	@fw_event: work queue payload containing info describing the event
 *
 *	This will be handled in workqueue context.
 */
static void
mptsas_broadcast_primitive_work(struct fw_event_work *fw_event)
{
	MPT_ADAPTER *ioc = fw_event->ioc;
	MPT_FRAME_HDR	*mf;
	VirtDevice	*vdevice;
	int			ii;
	struct scsi_cmnd	*sc;
	SCSITaskMgmtReply_t	*pScsiTmReply;
	u8			issue_reset;
	int			task_context;
	u8			channel, id;
	int			 lun;
	u32			 termination_count;
	u32			 query_count;

	dtmprintk(ioc, printk(MYIOC_s_DEBUG_FMT
	    "%s - enter\n", ioc->name, __func__));

	mutex_lock(&ioc->taskmgmt_cmds.mutex);
	if (mpt_set_taskmgmt_in_progress_flag(ioc) != 0) {
		mutex_unlock(&ioc->taskmgmt_cmds.mutex);
		mptsas_requeue_fw_event(ioc, fw_event, 1000);
		return;
	}

	issue_reset = 0;
	termination_count = 0;
	query_count = 0;
	mpt_findImVolumes(ioc);
	pScsiTmReply = (SCSITaskMgmtReply_t *) ioc->taskmgmt_cmds.reply;

	for (ii = 0; ii < ioc->req_depth; ii++) {
		if (ioc->fw_events_off)
			goto out;
		sc = mptscsih_get_scsi_lookup(ioc, ii);
		if (!sc)
			continue;
		mf = MPT_INDEX_2_MFPTR(ioc, ii);
		if (!mf)
			continue;
		task_context = mf->u.frame.hwhdr.msgctxu.MsgContext;
		vdevice = sc->device->hostdata;
		if (!vdevice || !vdevice->vtarget)
			continue;
		if (vdevice->vtarget->tflags & MPT_TARGET_FLAGS_RAID_COMPONENT)
			continue; /* skip hidden raid components */
		if (vdevice->vtarget->raidVolume)
			continue; /* skip hidden raid components */
		channel = vdevice->vtarget->channel;
		id = vdevice->vtarget->id;
		lun = vdevice->lun;
		if (mptsas_issue_tm(ioc, MPI_SCSITASKMGMT_TASKTYPE_QUERY_TASK,
		    channel, id, (u64)lun, task_context, 30, &issue_reset))
			goto out;
		query_count++;
		termination_count +=
		    le32_to_cpu(pScsiTmReply->TerminationCount);
		if ((pScsiTmReply->IOCStatus == MPI_IOCSTATUS_SUCCESS) &&
		    (pScsiTmReply->ResponseCode ==
		    MPI_SCSITASKMGMT_RSP_TM_SUCCEEDED ||
		    pScsiTmReply->ResponseCode ==
		    MPI_SCSITASKMGMT_RSP_IO_QUEUED_ON_IOC))
			continue;
		if (mptsas_issue_tm(ioc,
		    MPI_SCSITASKMGMT_TASKTYPE_ABRT_TASK_SET,
		    channel, id, (u64)lun, 0, 30, &issue_reset))
			goto out;
		termination_count +=
		    le32_to_cpu(pScsiTmReply->TerminationCount);
	}

 out:
	dtmprintk(ioc, printk(MYIOC_s_DEBUG_FMT
	    "%s - exit, query_count = %d termination_count = %d\n",
	    ioc->name, __func__, query_count, termination_count));

	ioc->broadcast_aen_busy = 0;
	mpt_clear_taskmgmt_in_progress_flag(ioc);
	mutex_unlock(&ioc->taskmgmt_cmds.mutex);

	if (issue_reset) {
		printk(MYIOC_s_WARN_FMT
		       "Issuing Reset from %s!! doorbell=0x%08x\n",
		       ioc->name, __func__, mpt_GetIocState(ioc, 0));
		mpt_Soft_Hard_ResetHandler(ioc, CAN_SLEEP);
	}
	mptsas_free_fw_event(ioc, fw_event);
}

/*
 * mptsas_send_ir2_event - handle exposing hidden disk when
 * an inactive raid volume is added
 *
 * @ioc: Pointer to MPT_ADAPTER structure
 * @ir2_data
 *
 */
static void
mptsas_send_ir2_event(struct fw_event_work *fw_event)
{
	MPT_ADAPTER	*ioc;
	struct mptsas_hotplug_event hot_plug_info;
	MPI_EVENT_DATA_IR2	*ir2_data;
	u8 reasonCode;
	RaidPhysDiskPage0_t phys_disk;

	ioc = fw_event->ioc;
	ir2_data = (MPI_EVENT_DATA_IR2 *)fw_event->event_data;
	reasonCode = ir2_data->ReasonCode;

	devtprintk(ioc, printk(MYIOC_s_DEBUG_FMT "Entering %s: "
	    "ReasonCode=%02x\n", ioc->name, __func__, reasonCode));

	memset(&hot_plug_info, 0, sizeof(struct mptsas_hotplug_event));
	hot_plug_info.id = ir2_data->TargetID;
	hot_plug_info.channel = ir2_data->Bus;
	switch (reasonCode) {
	case MPI_EVENT_IR2_RC_FOREIGN_CFG_DETECTED:
		hot_plug_info.event_type = MPTSAS_ADD_INACTIVE_VOLUME;
		break;
	case MPI_EVENT_IR2_RC_DUAL_PORT_REMOVED:
		hot_plug_info.phys_disk_num = ir2_data->PhysDiskNum;
		hot_plug_info.event_type = MPTSAS_DEL_PHYSDISK;
		break;
	case MPI_EVENT_IR2_RC_DUAL_PORT_ADDED:
		hot_plug_info.phys_disk_num = ir2_data->PhysDiskNum;
		mpt_raid_phys_disk_pg0(ioc,
		    ir2_data->PhysDiskNum, &phys_disk);
		hot_plug_info.id = phys_disk.PhysDiskID;
		hot_plug_info.event_type = MPTSAS_ADD_PHYSDISK;
		break;
	default:
		mptsas_free_fw_event(ioc, fw_event);
		return;
	}
	mptsas_hotplug_work(ioc, fw_event, &hot_plug_info);
}

static int
mptsas_event_process(MPT_ADAPTER *ioc, EventNotificationReply_t *reply)
{
	u32 event = le32_to_cpu(reply->Event);
	int event_data_sz;
	struct fw_event_work *fw_event;
	unsigned long delay;

	if (ioc->bus_type != SAS)
		return 0;

	/* events turned off due to host reset or driver unloading */
	if (ioc->fw_events_off)
		return 0;

	delay = msecs_to_jiffies(1);
	switch (event) {
	case MPI_EVENT_SAS_BROADCAST_PRIMITIVE:
	{
		EVENT_DATA_SAS_BROADCAST_PRIMITIVE *broadcast_event_data =
		    (EVENT_DATA_SAS_BROADCAST_PRIMITIVE *)reply->Data;
		if (broadcast_event_data->Primitive !=
		    MPI_EVENT_PRIMITIVE_ASYNCHRONOUS_EVENT)
			return 0;
		if (ioc->broadcast_aen_busy)
			return 0;
		ioc->broadcast_aen_busy = 1;
		break;
	}
	case MPI_EVENT_SAS_DEVICE_STATUS_CHANGE:
	{
		EVENT_DATA_SAS_DEVICE_STATUS_CHANGE *sas_event_data =
		    (EVENT_DATA_SAS_DEVICE_STATUS_CHANGE *)reply->Data;
		u16	ioc_stat;
		ioc_stat = le16_to_cpu(reply->IOCStatus);

		if (sas_event_data->ReasonCode ==
		    MPI_EVENT_SAS_DEV_STAT_RC_NOT_RESPONDING) {
			mptsas_target_reset_queue(ioc, sas_event_data);
			return 0;
		}
		if (sas_event_data->ReasonCode ==
			MPI_EVENT_SAS_DEV_STAT_RC_INTERNAL_DEVICE_RESET &&
			ioc->device_missing_delay &&
			(ioc_stat & MPI_IOCSTATUS_FLAG_LOG_INFO_AVAILABLE)) {
			VirtTarget *vtarget = NULL;
			u8		id, channel;

			id = sas_event_data->TargetID;
			channel = sas_event_data->Bus;

			vtarget = mptsas_find_vtarget(ioc, channel, id);
			if (vtarget) {
				devtprintk(ioc, printk(MYIOC_s_DEBUG_FMT
				    "LogInfo (0x%x) available for "
				   "INTERNAL_DEVICE_RESET"
				   "fw_id %d fw_channel %d\n", ioc->name,
				   le32_to_cpu(reply->IOCLogInfo),
				   id, channel));
				if (vtarget->raidVolume) {
					devtprintk(ioc, printk(MYIOC_s_DEBUG_FMT
					"Skipping Raid Volume for inDMD\n",
					ioc->name));
				} else {
					devtprintk(ioc, printk(MYIOC_s_DEBUG_FMT
					"Setting device flag inDMD\n",
					ioc->name));
					vtarget->inDMD = 1;
				}

			}

		}

		break;
	}
	case MPI_EVENT_SAS_EXPANDER_STATUS_CHANGE:
	{
		MpiEventDataSasExpanderStatusChange_t *expander_data =
		    (MpiEventDataSasExpanderStatusChange_t *)reply->Data;

		if (ioc->old_sas_discovery_protocal)
			return 0;

		if (expander_data->ReasonCode ==
		    MPI_EVENT_SAS_EXP_RC_NOT_RESPONDING &&
		    ioc->device_missing_delay)
			delay = HZ * ioc->device_missing_delay;
		break;
	}
	case MPI_EVENT_SAS_DISCOVERY:
	{
		u32 discovery_status;
		EventDataSasDiscovery_t *discovery_data =
		    (EventDataSasDiscovery_t *)reply->Data;

		discovery_status = le32_to_cpu(discovery_data->DiscoveryStatus);
		ioc->sas_discovery_quiesce_io = discovery_status ? 1 : 0;
		if (ioc->old_sas_discovery_protocal && !discovery_status)
			mptsas_queue_rescan(ioc);
		return 0;
	}
	case MPI_EVENT_INTEGRATED_RAID:
	case MPI_EVENT_PERSISTENT_TABLE_FULL:
	case MPI_EVENT_IR2:
	case MPI_EVENT_SAS_PHY_LINK_STATUS:
	case MPI_EVENT_QUEUE_FULL:
		break;
	default:
		return 0;
	}

	event_data_sz = ((reply->MsgLength * 4) -
	    offsetof(EventNotificationReply_t, Data));
	fw_event = kzalloc(sizeof(*fw_event) + event_data_sz, GFP_ATOMIC);
	if (!fw_event) {
		printk(MYIOC_s_WARN_FMT "%s: failed at (line=%d)\n", ioc->name,
		 __func__, __LINE__);
		return 0;
	}
	memcpy(fw_event->event_data, reply->Data, event_data_sz);
	fw_event->event = event;
	fw_event->ioc = ioc;
	mptsas_add_fw_event(ioc, fw_event, delay);
	return 0;
}

/* Delete a volume when no longer listed in ioc pg2
 */
static void mptsas_volume_delete(MPT_ADAPTER *ioc, u8 id)
{
	struct scsi_device *sdev;
	int i;

	sdev = scsi_device_lookup(ioc->sh, MPTSAS_RAID_CHANNEL, id, 0);
	if (!sdev)
		return;
	if (!ioc->raid_data.pIocPg2)
		goto out;
	if (!ioc->raid_data.pIocPg2->NumActiveVolumes)
		goto out;
	for (i = 0; i < ioc->raid_data.pIocPg2->NumActiveVolumes; i++)
		if (ioc->raid_data.pIocPg2->RaidVolume[i].VolumeID == id)
			goto release_sdev;
 out:
	printk(MYIOC_s_INFO_FMT "removing raid volume, channel %d, "
	    "id %d\n", ioc->name, MPTSAS_RAID_CHANNEL, id);
	scsi_remove_device(sdev);
 release_sdev:
	scsi_device_put(sdev);
}

static int
mptsas_probe(struct pci_dev *pdev, const struct pci_device_id *id)
{
	struct Scsi_Host	*sh;
	MPT_SCSI_HOST		*hd;
	MPT_ADAPTER 		*ioc;
	unsigned long		 flags;
	int			 ii;
	int			 numSGE = 0;
	int			 scale;
	int			 ioc_cap;
	int			error=0;
	int			r;

	r = mpt_attach(pdev,id);
	if (r)
		return r;

	ioc = pci_get_drvdata(pdev);
	mptsas_fw_event_off(ioc);
	ioc->DoneCtx = mptsasDoneCtx;
	ioc->TaskCtx = mptsasTaskCtx;
	ioc->InternalCtx = mptsasInternalCtx;
	ioc->schedule_target_reset = &mptsas_schedule_target_reset;
	ioc->schedule_dead_ioc_flush_running_cmds =
				&mptscsih_flush_running_cmds;
	/*  Added sanity check on readiness of the MPT adapter.
	 */
	if (ioc->last_state != MPI_IOC_STATE_OPERATIONAL) {
		printk(MYIOC_s_WARN_FMT
		  "Skipping because it's not operational!\n",
		  ioc->name);
		error = -ENODEV;
		goto out_mptsas_probe;
	}

	if (!ioc->active) {
		printk(MYIOC_s_WARN_FMT "Skipping because it's disabled!\n",
		  ioc->name);
		error = -ENODEV;
		goto out_mptsas_probe;
	}

	/*  Sanity check - ensure at least 1 port is INITIATOR capable
	 */
	ioc_cap = 0;
	for (ii = 0; ii < ioc->facts.NumberOfPorts; ii++) {
		if (ioc->pfacts[ii].ProtocolFlags &
				MPI_PORTFACTS_PROTOCOL_INITIATOR)
			ioc_cap++;
	}

	if (!ioc_cap) {
		printk(MYIOC_s_WARN_FMT
			"Skipping ioc=%p because SCSI Initiator mode "
			"is NOT enabled!\n", ioc->name, ioc);
		return 0;
	}

	sh = scsi_host_alloc(&mptsas_driver_template, sizeof(MPT_SCSI_HOST));
	if (!sh) {
		printk(MYIOC_s_WARN_FMT
			"Unable to register controller with SCSI subsystem\n",
			ioc->name);
		error = -1;
		goto out_mptsas_probe;
        }

	spin_lock_irqsave(&ioc->FreeQlock, flags);

	/* Attach the SCSI Host to the IOC structure
	 */
	ioc->sh = sh;

	sh->io_port = 0;
	sh->n_io_port = 0;
	sh->irq = 0;

	/* set 16 byte cdb's */
	sh->max_cmd_len = 16;
	sh->can_queue = min_t(int, ioc->req_depth - 10, sh->can_queue);
	sh->max_id = -1;
	sh->max_lun = max_lun;
	sh->transportt = mptsas_transport_template;

	/* Required entry.
	 */
	sh->unique_id = ioc->id;

	INIT_LIST_HEAD(&ioc->sas_topology);
	mutex_init(&ioc->sas_topology_mutex);
	mutex_init(&ioc->sas_discovery_mutex);
	mutex_init(&ioc->sas_mgmt.mutex);
	init_completion(&ioc->sas_mgmt.done);

	/* Verify that we won't exceed the maximum
	 * number of chain buffers
	 * We can optimize:  ZZ = req_sz/sizeof(SGE)
	 * For 32bit SGE's:
	 *  numSGE = 1 + (ZZ-1)*(maxChain -1) + ZZ
	 *               + (req_sz - 64)/sizeof(SGE)
	 * A slightly different algorithm is required for
	 * 64bit SGEs.
	 */
	scale = ioc->req_sz/ioc->SGE_size;
	if (ioc->sg_addr_size == sizeof(u64)) {
		numSGE = (scale - 1) *
		  (ioc->facts.MaxChainDepth-1) + scale +
		  (ioc->req_sz - 60) / ioc->SGE_size;
	} else {
		numSGE = 1 + (scale - 1) *
		  (ioc->facts.MaxChainDepth-1) + scale +
		  (ioc->req_sz - 64) / ioc->SGE_size;
	}

	if (numSGE < sh->sg_tablesize) {
		/* Reset this value */
		dprintk(ioc, printk(MYIOC_s_DEBUG_FMT
		  "Resetting sg_tablesize to %d from %d\n",
		  ioc->name, numSGE, sh->sg_tablesize));
		sh->sg_tablesize = numSGE;
	}

	if (mpt_loadtime_max_sectors) {
		if (mpt_loadtime_max_sectors < 64 ||
			mpt_loadtime_max_sectors > 8192) {
			printk(MYIOC_s_INFO_FMT "Invalid value passed for"
				"mpt_loadtime_max_sectors %d."
				"Range from 64 to 8192\n", ioc->name,
				mpt_loadtime_max_sectors);
		}
		mpt_loadtime_max_sectors &=  0xFFFFFFFE;
		dprintk(ioc, printk(MYIOC_s_DEBUG_FMT
			"Resetting max sector to %d from %d\n",
		  ioc->name, mpt_loadtime_max_sectors, sh->max_sectors));
		sh->max_sectors = mpt_loadtime_max_sectors;
	}

	hd = shost_priv(sh);
	hd->ioc = ioc;

	/* SCSI needs scsi_cmnd lookup table!
	 * (with size equal to req_depth*PtrSz!)
	 */
	ioc->ScsiLookup = kcalloc(ioc->req_depth, sizeof(void *), GFP_ATOMIC);
	if (!ioc->ScsiLookup) {
		error = -ENOMEM;
		spin_unlock_irqrestore(&ioc->FreeQlock, flags);
		goto out_mptsas_probe;
	}
	spin_lock_init(&ioc->scsi_lookup_lock);

	dprintk(ioc, printk(MYIOC_s_DEBUG_FMT "ScsiLookup @ %p\n",
		 ioc->name, ioc->ScsiLookup));

	ioc->sas_data.ptClear = mpt_pt_clear;

	hd->last_queue_full = 0;
	INIT_LIST_HEAD(&hd->target_reset_list);
	INIT_LIST_HEAD(&ioc->sas_device_info_list);
	mutex_init(&ioc->sas_device_info_mutex);

	spin_unlock_irqrestore(&ioc->FreeQlock, flags);

	if (ioc->sas_data.ptClear==1) {
		mptbase_sas_persist_operation(
		    ioc, MPI_SAS_OP_CLEAR_ALL_PERSISTENT);
	}

	error = scsi_add_host(sh, &ioc->pcidev->dev);
	if (error) {
		dprintk(ioc, printk(MYIOC_s_ERR_FMT
		  "scsi_add_host failed\n", ioc->name));
		goto out_mptsas_probe;
	}

	/* older firmware doesn't support expander events */
	if ((ioc->facts.HeaderVersion >> 8) < 0xE)
		ioc->old_sas_discovery_protocal = 1;
	mptsas_scan_sas_topology(ioc);
	mptsas_fw_event_on(ioc);
	return 0;

 out_mptsas_probe:

	mptscsih_remove(pdev);
	return error;
}

static void
mptsas_shutdown(struct pci_dev *pdev)
{
	MPT_ADAPTER *ioc = pci_get_drvdata(pdev);

	mptsas_fw_event_off(ioc);
	mptsas_cleanup_fw_event_q(ioc);
}

static void mptsas_remove(struct pci_dev *pdev)
{
	MPT_ADAPTER *ioc = pci_get_drvdata(pdev);
	struct mptsas_portinfo *p, *n;
	int i;

	if (!ioc->sh) {
		printk(MYIOC_s_INFO_FMT "IOC is in Target mode\n", ioc->name);
		mpt_detach(pdev);
		return;
	}

	mptsas_shutdown(pdev);

	mptsas_del_device_components(ioc);

	ioc->sas_discovery_ignore_events = 1;
	sas_remove_host(ioc->sh);

	mutex_lock(&ioc->sas_topology_mutex);
	list_for_each_entry_safe(p, n, &ioc->sas_topology, list) {
		list_del(&p->list);
		for (i = 0 ; i < p->num_phys ; i++)
			mptsas_port_delete(ioc, p->phy_info[i].port_details);

		kfree(p->phy_info);
		kfree(p);
	}
	mutex_unlock(&ioc->sas_topology_mutex);
	ioc->hba_port_info = NULL;
	mptscsih_remove(pdev);
}

static struct pci_device_id mptsas_pci_table[] = {
	{ PCI_VENDOR_ID_LSI_LOGIC, MPI_MANUFACTPAGE_DEVID_SAS1064,
		PCI_ANY_ID, PCI_ANY_ID },
	{ PCI_VENDOR_ID_LSI_LOGIC, MPI_MANUFACTPAGE_DEVID_SAS1068,
		PCI_ANY_ID, PCI_ANY_ID },
	{ PCI_VENDOR_ID_LSI_LOGIC, MPI_MANUFACTPAGE_DEVID_SAS1064E,
		PCI_ANY_ID, PCI_ANY_ID },
	{ PCI_VENDOR_ID_LSI_LOGIC, MPI_MANUFACTPAGE_DEVID_SAS1068E,
		PCI_ANY_ID, PCI_ANY_ID },
	{ PCI_VENDOR_ID_LSI_LOGIC, MPI_MANUFACTPAGE_DEVID_SAS1078,
		PCI_ANY_ID, PCI_ANY_ID },
	{ PCI_VENDOR_ID_LSI_LOGIC, MPI_MANUFACTPAGE_DEVID_SAS1068_820XELP,
		PCI_ANY_ID, PCI_ANY_ID },
	{0}	/* Terminating entry */
};
MODULE_DEVICE_TABLE(pci, mptsas_pci_table);


static struct pci_driver mptsas_driver = {
	.name		= "mptsas",
	.id_table	= mptsas_pci_table,
	.probe		= mptsas_probe,
	.remove		= mptsas_remove,
	.shutdown	= mptsas_shutdown,
#ifdef CONFIG_PM
	.suspend	= mptscsih_suspend,
	.resume		= mptscsih_resume,
#endif
};

static int __init
mptsas_init(void)
{
	int error;

	show_mptmod_ver(my_NAME, my_VERSION);

	mptsas_transport_template =
	    sas_attach_transport(&mptsas_transport_functions);
	if (!mptsas_transport_template)
		return -ENODEV;

	mptsasDoneCtx = mpt_register(mptscsih_io_done, MPTSAS_DRIVER,
	    "mptscsih_io_done");
	mptsasTaskCtx = mpt_register(mptscsih_taskmgmt_complete, MPTSAS_DRIVER,
	    "mptscsih_taskmgmt_complete");
	mptsasInternalCtx =
		mpt_register(mptscsih_scandv_complete, MPTSAS_DRIVER,
		    "mptscsih_scandv_complete");
	mptsasMgmtCtx = mpt_register(mptsas_mgmt_done, MPTSAS_DRIVER,
	    "mptsas_mgmt_done");
	mptsasDeviceResetCtx =
		mpt_register(mptsas_taskmgmt_complete, MPTSAS_DRIVER,
		    "mptsas_taskmgmt_complete");

	mpt_event_register(mptsasDoneCtx, mptsas_event_process);
	mpt_reset_register(mptsasDoneCtx, mptsas_ioc_reset);

	error = pci_register_driver(&mptsas_driver);
	if (error)
		sas_release_transport(mptsas_transport_template);

	return error;
}

static void __exit
mptsas_exit(void)
{
	pci_unregister_driver(&mptsas_driver);
	sas_release_transport(mptsas_transport_template);

	mpt_reset_deregister(mptsasDoneCtx);
	mpt_event_deregister(mptsasDoneCtx);

	mpt_deregister(mptsasMgmtCtx);
	mpt_deregister(mptsasInternalCtx);
	mpt_deregister(mptsasTaskCtx);
	mpt_deregister(mptsasDoneCtx);
	mpt_deregister(mptsasDeviceResetCtx);
}

module_init(mptsas_init);
module_exit(mptsas_exit);<|MERGE_RESOLUTION|>--- conflicted
+++ resolved
@@ -2965,19 +2965,6 @@
 			goto out_free;
 
 		manufacture_reply = data_out + sizeof(struct rep_manu_request);
-<<<<<<< HEAD
-		strscpy(edev->vendor_id, manufacture_reply->vendor_id,
-			sizeof(edev->vendor_id));
-		strscpy(edev->product_id, manufacture_reply->product_id,
-			sizeof(edev->product_id));
-		strscpy(edev->product_rev, manufacture_reply->product_rev,
-			sizeof(edev->product_rev));
-		edev->level = manufacture_reply->sas_format;
-		if (manufacture_reply->sas_format) {
-			strscpy(edev->component_vendor_id,
-				manufacture_reply->component_vendor_id,
-				sizeof(edev->component_vendor_id));
-=======
 		memtostr(edev->vendor_id, manufacture_reply->vendor_id);
 		memtostr(edev->product_id, manufacture_reply->product_id);
 		memtostr(edev->product_rev, manufacture_reply->product_rev);
@@ -2985,7 +2972,6 @@
 		if (manufacture_reply->sas_format) {
 			memtostr(edev->component_vendor_id,
 				 manufacture_reply->component_vendor_id);
->>>>>>> 0c383648
 			tmp = (u8 *)&manufacture_reply->component_id;
 			edev->component_id = tmp[0] << 8 | tmp[1];
 			edev->component_revision_id =
