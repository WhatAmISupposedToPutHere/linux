--- conflicted
+++ resolved
@@ -11,88 +11,6 @@
 #include "ice_tc_lib.h"
 
 /**
-<<<<<<< HEAD
- * ice_eswitch_del_sp_rules - delete adv rules added on PRs
- * @pf: pointer to the PF struct
- *
- * Delete all advanced rules that were used to forward packets with the
- * device's VSI index to the corresponding eswitch ctrl VSI queue.
- */
-static void ice_eswitch_del_sp_rules(struct ice_pf *pf)
-{
-	struct ice_repr *repr;
-	unsigned long id;
-
-	xa_for_each(&pf->eswitch.reprs, id, repr) {
-		if (repr->sp_rule.rid)
-			ice_rem_adv_rule_by_id(&pf->hw, &repr->sp_rule);
-	}
-}
-
-/**
- * ice_eswitch_add_sp_rule - add adv rule with device's VSI index
- * @pf: pointer to PF struct
- * @repr: pointer to the repr struct
- *
- * This function adds advanced rule that forwards packets with
- * device's VSI index to the corresponding eswitch ctrl VSI queue.
- */
-static int ice_eswitch_add_sp_rule(struct ice_pf *pf, struct ice_repr *repr)
-{
-	struct ice_vsi *ctrl_vsi = pf->eswitch.control_vsi;
-	struct ice_adv_rule_info rule_info = { 0 };
-	struct ice_adv_lkup_elem *list;
-	struct ice_hw *hw = &pf->hw;
-	const u16 lkups_cnt = 1;
-	int err;
-
-	list = kcalloc(lkups_cnt, sizeof(*list), GFP_ATOMIC);
-	if (!list)
-		return -ENOMEM;
-
-	ice_rule_add_src_vsi_metadata(list);
-
-	rule_info.sw_act.flag = ICE_FLTR_TX;
-	rule_info.sw_act.vsi_handle = ctrl_vsi->idx;
-	rule_info.sw_act.fltr_act = ICE_FWD_TO_Q;
-	rule_info.sw_act.fwd_id.q_id = hw->func_caps.common_cap.rxq_first_id +
-				       ctrl_vsi->rxq_map[repr->q_id];
-	rule_info.flags_info.act |= ICE_SINGLE_ACT_LB_ENABLE;
-	rule_info.flags_info.act_valid = true;
-	rule_info.tun_type = ICE_SW_TUN_AND_NON_TUN;
-	rule_info.src_vsi = repr->src_vsi->idx;
-
-	err = ice_add_adv_rule(hw, list, lkups_cnt, &rule_info,
-			       &repr->sp_rule);
-	if (err)
-		dev_err(ice_pf_to_dev(pf), "Unable to add slow-path rule for eswitch for PR %d",
-			repr->id);
-
-	kfree(list);
-	return err;
-}
-
-static int
-ice_eswitch_add_sp_rules(struct ice_pf *pf)
-{
-	struct ice_repr *repr;
-	unsigned long id;
-	int err;
-
-	xa_for_each(&pf->eswitch.reprs, id, repr) {
-		err = ice_eswitch_add_sp_rule(pf, repr);
-		if (err) {
-			ice_eswitch_del_sp_rules(pf);
-			return err;
-		}
-	}
-
-	return 0;
-}
-
-/**
-=======
->>>>>>> 0c383648
  * ice_eswitch_setup_env - configure eswitch HW filters
  * @pf: pointer to PF struct
  *
@@ -102,22 +20,14 @@
 static int ice_eswitch_setup_env(struct ice_pf *pf)
 {
 	struct ice_vsi *uplink_vsi = pf->eswitch.uplink_vsi;
-<<<<<<< HEAD
-	struct ice_vsi *ctrl_vsi = pf->eswitch.control_vsi;
-	struct net_device *netdev = uplink_vsi->netdev;
-=======
 	struct net_device *netdev = uplink_vsi->netdev;
 	bool if_running = netif_running(netdev);
->>>>>>> 0c383648
 	struct ice_vsi_vlan_ops *vlan_ops;
 
-<<<<<<< HEAD
-=======
 	if (if_running && !test_and_set_bit(ICE_VSI_DOWN, uplink_vsi->state))
 		if (ice_down(uplink_vsi))
 			return -ENODEV;
 
->>>>>>> 0c383648
 	ice_remove_vsi_fltr(&pf->hw, uplink_vsi->idx);
 
 	netif_addr_lock_bh(netdev);
@@ -140,10 +50,6 @@
 	if (vlan_ops->dis_rx_filtering(uplink_vsi))
 		goto err_vlan_filtering;
 
-	vlan_ops = ice_get_compat_vsi_vlan_ops(uplink_vsi);
-	if (vlan_ops->dis_rx_filtering(uplink_vsi))
-		goto err_dis_rx;
-
 	if (ice_vsi_update_security(uplink_vsi, ice_vsi_ctx_set_allow_override))
 		goto err_override_uplink;
 
@@ -153,22 +59,8 @@
 	if (if_running && ice_up(uplink_vsi))
 		goto err_up;
 
-	if (ice_vsi_update_local_lb(uplink_vsi, true))
-		goto err_override_local_lb;
-
 	return 0;
 
-<<<<<<< HEAD
-err_override_local_lb:
-	ice_vsi_update_security(ctrl_vsi, ice_vsi_ctx_clear_allow_override);
-err_override_control:
-	ice_vsi_update_security(uplink_vsi, ice_vsi_ctx_clear_allow_override);
-err_override_uplink:
-	vlan_ops->ena_rx_filtering(uplink_vsi);
-err_dis_rx:
-	if (rule_added)
-		ice_clear_dflt_vsi(uplink_vsi);
-=======
 err_up:
 	ice_vsi_update_local_lb(uplink_vsi, false);
 err_override_local_lb:
@@ -181,76 +73,16 @@
 err_def_tx:
 	ice_cfg_dflt_vsi(uplink_vsi->port_info, uplink_vsi->idx, false,
 			 ICE_FLTR_RX);
->>>>>>> 0c383648
 err_def_rx:
 	ice_vsi_del_vlan_zero(uplink_vsi);
 err_vlan_zero:
 	ice_fltr_add_mac_and_broadcast(uplink_vsi,
 				       uplink_vsi->port_info->mac.perm_addr,
 				       ICE_FWD_TO_VSI);
-<<<<<<< HEAD
-	return -ENODEV;
-}
-
-/**
- * ice_eswitch_remap_rings_to_vectors - reconfigure rings of eswitch ctrl VSI
- * @eswitch: pointer to eswitch struct
- *
- * In eswitch number of allocated Tx/Rx rings is equal.
- *
- * This function fills q_vectors structures associated with representor and
- * move each ring pairs to port representor netdevs. Each port representor
- * will have dedicated 1 Tx/Rx ring pair, so number of rings pair is equal to
- * number of VFs.
- */
-static void ice_eswitch_remap_rings_to_vectors(struct ice_eswitch *eswitch)
-{
-	struct ice_vsi *vsi = eswitch->control_vsi;
-	unsigned long repr_id = 0;
-	int q_id;
-
-	ice_for_each_txq(vsi, q_id) {
-		struct ice_q_vector *q_vector;
-		struct ice_tx_ring *tx_ring;
-		struct ice_rx_ring *rx_ring;
-		struct ice_repr *repr;
-
-		repr = xa_find(&eswitch->reprs, &repr_id, U32_MAX,
-			       XA_PRESENT);
-		if (!repr)
-			break;
-
-		repr_id += 1;
-		repr->q_id = q_id;
-		q_vector = repr->q_vector;
-		tx_ring = vsi->tx_rings[q_id];
-		rx_ring = vsi->rx_rings[q_id];
-
-		q_vector->vsi = vsi;
-		q_vector->reg_idx = vsi->q_vectors[0]->reg_idx;
-
-		q_vector->num_ring_tx = 1;
-		q_vector->tx.tx_ring = tx_ring;
-		tx_ring->q_vector = q_vector;
-		tx_ring->next = NULL;
-		tx_ring->netdev = repr->netdev;
-		/* In switchdev mode, from OS stack perspective, there is only
-		 * one queue for given netdev, so it needs to be indexed as 0.
-		 */
-		tx_ring->q_index = 0;
-
-		q_vector->num_ring_rx = 1;
-		q_vector->rx.rx_ring = rx_ring;
-		rx_ring->q_vector = q_vector;
-		rx_ring->next = NULL;
-		rx_ring->netdev = repr->netdev;
-	}
-=======
 	if (if_running)
 		ice_up(uplink_vsi);
 
 	return -ENODEV;
->>>>>>> 0c383648
 }
 
 /**
@@ -266,23 +98,12 @@
 	/* Skip representors that aren't configured */
 	if (!repr->dst)
 		return;
-<<<<<<< HEAD
 
 	ice_vsi_update_security(vsi, ice_vsi_ctx_set_antispoof);
 	metadata_dst_free(repr->dst);
 	repr->dst = NULL;
 	ice_fltr_add_mac_and_broadcast(vsi, repr->parent_mac,
 				       ICE_FWD_TO_VSI);
-
-	netif_napi_del(&repr->q_vector->napi);
-=======
-
-	ice_vsi_update_security(vsi, ice_vsi_ctx_set_antispoof);
-	metadata_dst_free(repr->dst);
-	repr->dst = NULL;
-	ice_fltr_add_mac_and_broadcast(vsi, repr->parent_mac,
-				       ICE_FWD_TO_VSI);
->>>>>>> 0c383648
 }
 
 /**
@@ -292,11 +113,7 @@
  */
 static int ice_eswitch_setup_repr(struct ice_pf *pf, struct ice_repr *repr)
 {
-<<<<<<< HEAD
-	struct ice_vsi *ctrl_vsi = pf->eswitch.control_vsi;
-=======
 	struct ice_vsi *uplink_vsi = pf->eswitch.uplink_vsi;
->>>>>>> 0c383648
 	struct ice_vsi *vsi = repr->src_vsi;
 	struct metadata_dst *dst;
 
@@ -312,23 +129,11 @@
 	if (ice_vsi_add_vlan_zero(vsi))
 		goto err_update_security;
 
-<<<<<<< HEAD
-	netif_napi_add(repr->netdev, &repr->q_vector->napi,
-		       ice_napi_poll);
-
-	netif_keep_dst(repr->netdev);
-
-	dst = repr->dst;
-	dst->u.port_info.port_id = vsi->vsi_num;
-	dst->u.port_info.lower_dev = repr->netdev;
-	ice_repr_set_traffic_vsi(repr, ctrl_vsi);
-=======
 	netif_keep_dst(uplink_vsi->netdev);
 
 	dst = repr->dst;
 	dst->u.port_info.port_id = vsi->vsi_num;
 	dst->u.port_info.lower_dev = uplink_vsi->netdev;
->>>>>>> 0c383648
 
 	return 0;
 
@@ -386,37 +191,17 @@
 netdev_tx_t
 ice_eswitch_port_start_xmit(struct sk_buff *skb, struct net_device *netdev)
 {
-<<<<<<< HEAD
-	struct ice_netdev_priv *np;
-	struct ice_repr *repr;
-	struct ice_vsi *vsi;
-
-	np = netdev_priv(netdev);
-	vsi = np->vsi;
-
-	if (!vsi || !ice_is_switchdev_running(vsi->back))
-		return NETDEV_TX_BUSY;
-
-	if (ice_is_reset_in_progress(vsi->back->state) ||
-	    test_bit(ICE_VF_DIS, vsi->back->state))
-		return NETDEV_TX_BUSY;
-=======
 	struct ice_repr *repr = ice_netdev_to_repr(netdev);
 	unsigned int len = skb->len;
 	int ret;
->>>>>>> 0c383648
 
 	skb_dst_drop(skb);
 	dst_hold((struct dst_entry *)repr->dst);
 	skb_dst_set(skb, (struct dst_entry *)repr->dst);
-<<<<<<< HEAD
-	skb->queue_mapping = repr->q_id;
-=======
 	skb->dev = repr->dst->u.port_info.lower_dev;
 
 	ret = dev_queue_xmit(skb);
 	ice_repr_inc_tx_stats(repr, len, ret);
->>>>>>> 0c383648
 
 	return ret;
 }
@@ -454,18 +239,6 @@
 static void ice_eswitch_release_env(struct ice_pf *pf)
 {
 	struct ice_vsi *uplink_vsi = pf->eswitch.uplink_vsi;
-<<<<<<< HEAD
-	struct ice_vsi *ctrl_vsi = pf->eswitch.control_vsi;
-	struct ice_vsi_vlan_ops *vlan_ops;
-
-	vlan_ops = ice_get_compat_vsi_vlan_ops(uplink_vsi);
-
-	ice_vsi_update_local_lb(uplink_vsi, false);
-	ice_vsi_update_security(ctrl_vsi, ice_vsi_ctx_clear_allow_override);
-	ice_vsi_update_security(uplink_vsi, ice_vsi_ctx_clear_allow_override);
-	vlan_ops->ena_rx_filtering(uplink_vsi);
-	ice_clear_dflt_vsi(uplink_vsi);
-=======
 	struct ice_vsi_vlan_ops *vlan_ops;
 
 	vlan_ops = ice_get_compat_vsi_vlan_ops(uplink_vsi);
@@ -477,69 +250,18 @@
 			 ICE_FLTR_TX);
 	ice_cfg_dflt_vsi(uplink_vsi->port_info, uplink_vsi->idx, false,
 			 ICE_FLTR_RX);
->>>>>>> 0c383648
 	ice_fltr_add_mac_and_broadcast(uplink_vsi,
 				       uplink_vsi->port_info->mac.perm_addr,
 				       ICE_FWD_TO_VSI);
 }
 
 /**
-<<<<<<< HEAD
- * ice_eswitch_vsi_setup - configure eswitch control VSI
- * @pf: pointer to PF structure
- * @pi: pointer to port_info structure
- */
-static struct ice_vsi *
-ice_eswitch_vsi_setup(struct ice_pf *pf, struct ice_port_info *pi)
-{
-	struct ice_vsi_cfg_params params = {};
-
-	params.type = ICE_VSI_SWITCHDEV_CTRL;
-	params.pi = pi;
-	params.flags = ICE_VSI_FLAG_INIT;
-
-	return ice_vsi_setup(pf, &params);
-}
-
-/**
- * ice_eswitch_napi_enable - enable NAPI for all port representors
- * @reprs: xarray of reprs
- */
-static void ice_eswitch_napi_enable(struct xarray *reprs)
-{
-	struct ice_repr *repr;
-	unsigned long id;
-
-	xa_for_each(reprs, id, repr)
-		napi_enable(&repr->q_vector->napi);
-}
-
-/**
- * ice_eswitch_napi_disable - disable NAPI for all port representors
- * @reprs: xarray of reprs
- */
-static void ice_eswitch_napi_disable(struct xarray *reprs)
-{
-	struct ice_repr *repr;
-	unsigned long id;
-
-	xa_for_each(reprs, id, repr)
-		napi_disable(&repr->q_vector->napi);
-}
-
-/**
-=======
->>>>>>> 0c383648
  * ice_eswitch_enable_switchdev - configure eswitch in switchdev mode
  * @pf: pointer to PF structure
  */
 static int ice_eswitch_enable_switchdev(struct ice_pf *pf)
 {
-<<<<<<< HEAD
-	struct ice_vsi *ctrl_vsi, *uplink_vsi;
-=======
 	struct ice_vsi *uplink_vsi;
->>>>>>> 0c383648
 
 	uplink_vsi = ice_get_main_vsi(pf);
 	if (!uplink_vsi)
@@ -550,26 +272,11 @@
 			"Uplink port cannot be a bridge port\n");
 		return -EINVAL;
 	}
-<<<<<<< HEAD
-
-	pf->eswitch.control_vsi = ice_eswitch_vsi_setup(pf, pf->hw.port_info);
-	if (!pf->eswitch.control_vsi)
-		return -ENODEV;
-
-	ctrl_vsi = pf->eswitch.control_vsi;
-	/* cp VSI is createad with 1 queue as default */
-	pf->eswitch.qs.value = 1;
-	pf->eswitch.uplink_vsi = uplink_vsi;
-
-	if (ice_eswitch_setup_env(pf))
-		goto err_vsi;
-=======
 
 	pf->eswitch.uplink_vsi = uplink_vsi;
 
 	if (ice_eswitch_setup_env(pf))
 		return -ENODEV;
->>>>>>> 0c383648
 
 	if (ice_eswitch_br_offloads_init(pf))
 		goto err_br_offloads;
@@ -589,21 +296,10 @@
  */
 static void ice_eswitch_disable_switchdev(struct ice_pf *pf)
 {
-<<<<<<< HEAD
-	struct ice_vsi *ctrl_vsi = pf->eswitch.control_vsi;
-
 	ice_eswitch_br_offloads_deinit(pf);
 	ice_eswitch_release_env(pf);
-	ice_vsi_release(ctrl_vsi);
 
 	pf->eswitch.is_running = false;
-	pf->eswitch.qs.is_reaching = false;
-=======
-	ice_eswitch_br_offloads_deinit(pf);
-	ice_eswitch_release_env(pf);
-
-	pf->eswitch.is_running = false;
->>>>>>> 0c383648
 }
 
 /**
@@ -644,11 +340,7 @@
 
 		dev_info(ice_pf_to_dev(pf), "PF %d changed eswitch mode to switchdev",
 			 pf->hw.pf_id);
-<<<<<<< HEAD
-		xa_init_flags(&pf->eswitch.reprs, XA_FLAGS_ALLOC);
-=======
 		xa_init(&pf->eswitch.reprs);
->>>>>>> 0c383648
 		NL_SET_ERR_MSG_MOD(extack, "Changed eswitch mode to switchdev");
 		break;
 	}
@@ -710,7 +402,6 @@
 {
 	struct ice_repr *repr;
 	unsigned long id;
-<<<<<<< HEAD
 
 	if (test_bit(ICE_DOWN, pf->state))
 		return;
@@ -721,56 +412,18 @@
 
 static void ice_eswitch_stop_reprs(struct ice_pf *pf)
 {
-	ice_eswitch_del_sp_rules(pf);
 	ice_eswitch_stop_all_tx_queues(pf);
-	ice_eswitch_napi_disable(&pf->eswitch.reprs);
 }
 
 static void ice_eswitch_start_reprs(struct ice_pf *pf)
 {
-	ice_eswitch_napi_enable(&pf->eswitch.reprs);
 	ice_eswitch_start_all_tx_queues(pf);
-	ice_eswitch_add_sp_rules(pf);
-}
-
-static void
-ice_eswitch_cp_change_queues(struct ice_eswitch *eswitch, int change)
-{
-	struct ice_vsi *cp = eswitch->control_vsi;
-	int queues = 0;
-
-	if (eswitch->qs.is_reaching) {
-		if (eswitch->qs.to_reach >= eswitch->qs.value + change) {
-			queues = eswitch->qs.to_reach;
-			eswitch->qs.is_reaching = false;
-		} else {
-			queues = 0;
-		}
-	} else if ((change > 0 && cp->alloc_txq <= eswitch->qs.value) ||
-		   change < 0) {
-		queues = cp->alloc_txq + change;
-	}
-
-	if (queues) {
-		cp->req_txq = queues;
-		cp->req_rxq = queues;
-		ice_vsi_close(cp);
-		ice_vsi_rebuild(cp, ICE_VSI_FLAG_NO_INIT);
-		ice_vsi_open(cp);
-	} else if (!change) {
-		/* change == 0 means that VSI wasn't open, open it here */
-		ice_vsi_open(cp);
-	}
-
-	eswitch->qs.value += change;
-	ice_eswitch_remap_rings_to_vectors(eswitch);
 }
 
 int
 ice_eswitch_attach(struct ice_pf *pf, struct ice_vf *vf)
 {
 	struct ice_repr *repr;
-	int change = 1;
 	int err;
 
 	if (pf->eswitch_mode == DEVLINK_ESWITCH_MODE_LEGACY)
@@ -780,9 +433,6 @@
 		err = ice_eswitch_enable_switchdev(pf);
 		if (err)
 			return err;
-		/* Control plane VSI is created with 1 queue as default */
-		pf->eswitch.qs.to_reach -= 1;
-		change = 0;
 	}
 
 	ice_eswitch_stop_reprs(pf);
@@ -797,14 +447,12 @@
 	if (err)
 		goto err_setup_repr;
 
-	err = xa_alloc(&pf->eswitch.reprs, &repr->id, repr,
-		       XA_LIMIT(1, INT_MAX), GFP_KERNEL);
+	err = xa_insert(&pf->eswitch.reprs, repr->id, repr, GFP_KERNEL);
 	if (err)
 		goto err_xa_alloc;
 
 	vf->repr_id = repr->id;
 
-	ice_eswitch_cp_change_queues(&pf->eswitch, change);
 	ice_eswitch_start_reprs(pf);
 
 	return 0;
@@ -826,93 +474,14 @@
 	struct ice_repr *repr = xa_load(&pf->eswitch.reprs, vf->repr_id);
 	struct devlink *devlink = priv_to_devlink(pf);
 
-=======
-
-	if (test_bit(ICE_DOWN, pf->state))
-		return;
-
-	xa_for_each(&pf->eswitch.reprs, id, repr)
-		ice_repr_stop_tx_queues(repr);
-}
-
-static void ice_eswitch_stop_reprs(struct ice_pf *pf)
-{
-	ice_eswitch_stop_all_tx_queues(pf);
-}
-
-static void ice_eswitch_start_reprs(struct ice_pf *pf)
-{
-	ice_eswitch_start_all_tx_queues(pf);
-}
-
-int
-ice_eswitch_attach(struct ice_pf *pf, struct ice_vf *vf)
-{
-	struct ice_repr *repr;
-	int err;
-
-	if (pf->eswitch_mode == DEVLINK_ESWITCH_MODE_LEGACY)
-		return 0;
-
-	if (xa_empty(&pf->eswitch.reprs)) {
-		err = ice_eswitch_enable_switchdev(pf);
-		if (err)
-			return err;
-	}
+	if (!repr)
+		return;
 
 	ice_eswitch_stop_reprs(pf);
-
-	repr = ice_repr_add_vf(vf);
-	if (IS_ERR(repr)) {
-		err = PTR_ERR(repr);
-		goto err_create_repr;
-	}
-
-	err = ice_eswitch_setup_repr(pf, repr);
-	if (err)
-		goto err_setup_repr;
-
-	err = xa_insert(&pf->eswitch.reprs, repr->id, repr, GFP_KERNEL);
-	if (err)
-		goto err_xa_alloc;
-
-	vf->repr_id = repr->id;
-
-	ice_eswitch_start_reprs(pf);
-
-	return 0;
-
-err_xa_alloc:
-	ice_eswitch_release_repr(pf, repr);
-err_setup_repr:
-	ice_repr_rem_vf(repr);
-err_create_repr:
+	xa_erase(&pf->eswitch.reprs, repr->id);
+
 	if (xa_empty(&pf->eswitch.reprs))
 		ice_eswitch_disable_switchdev(pf);
-	ice_eswitch_start_reprs(pf);
-
-	return err;
-}
-
-void ice_eswitch_detach(struct ice_pf *pf, struct ice_vf *vf)
-{
-	struct ice_repr *repr = xa_load(&pf->eswitch.reprs, vf->repr_id);
-	struct devlink *devlink = priv_to_devlink(pf);
-
->>>>>>> 0c383648
-	if (!repr)
-		return;
-
-	ice_eswitch_stop_reprs(pf);
-	xa_erase(&pf->eswitch.reprs, repr->id);
-
-	if (xa_empty(&pf->eswitch.reprs))
-		ice_eswitch_disable_switchdev(pf);
-<<<<<<< HEAD
-	else
-		ice_eswitch_cp_change_queues(&pf->eswitch, -1);
-=======
->>>>>>> 0c383648
 
 	ice_eswitch_release_repr(pf, repr);
 	ice_repr_rem_vf(repr);
@@ -938,37 +507,6 @@
 {
 	struct ice_repr *repr;
 	unsigned long id;
-<<<<<<< HEAD
-	int err;
-
-	if (!ice_is_switchdev_running(pf))
-		return 0;
-
-	err = ice_vsi_rebuild(pf->eswitch.control_vsi, ICE_VSI_FLAG_INIT);
-	if (err)
-		return err;
-
-	xa_for_each(&pf->eswitch.reprs, id, repr)
-		ice_eswitch_detach(pf, repr->vf);
-
-	return 0;
-}
-
-/**
- * ice_eswitch_reserve_cp_queues - reserve control plane VSI queues
- * @pf: pointer to PF structure
- * @change: how many more (or less) queues is needed
- *
- * Remember to call ice_eswitch_attach/detach() the "change" times.
- */
-void ice_eswitch_reserve_cp_queues(struct ice_pf *pf, int change)
-{
-	if (pf->eswitch.qs.value + change < 0)
-		return;
-
-	pf->eswitch.qs.to_reach = pf->eswitch.qs.value + change;
-	pf->eswitch.qs.is_reaching = true;
-=======
 
 	if (!ice_is_switchdev_running(pf))
 		return;
@@ -998,5 +536,4 @@
 		return rx_ring->netdev;
 
 	return repr->netdev;
->>>>>>> 0c383648
 }