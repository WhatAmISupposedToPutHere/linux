// SPDX-License-Identifier: GPL-2.0
/* Marvell RVU Ethernet driver
 *
 * Copyright (C) 2021 Marvell.
 *
 */

#include <linux/netdevice.h>
#include <linux/etherdevice.h>
#include <linux/inetdevice.h>
#include <linux/rhashtable.h>
#include <linux/bitfield.h>
#include <net/flow_dissector.h>
#include <net/pkt_cls.h>
#include <net/tc_act/tc_gact.h>
#include <net/tc_act/tc_mirred.h>
#include <net/tc_act/tc_vlan.h>
#include <net/ipv6.h>

#include "cn10k.h"
#include "otx2_common.h"
#include "qos.h"

#define CN10K_MAX_BURST_MANTISSA	0x7FFFULL
#define CN10K_MAX_BURST_SIZE		8453888ULL

#define CN10K_TLX_BURST_MANTISSA	GENMASK_ULL(43, 29)
#define CN10K_TLX_BURST_EXPONENT	GENMASK_ULL(47, 44)

#define OTX2_UNSUPP_LSE_DEPTH		GENMASK(6, 4)

#define MCAST_INVALID_GRP		(-1U)

struct otx2_tc_flow_stats {
	u64 bytes;
	u64 pkts;
	u64 used;
};

struct otx2_tc_flow {
	struct list_head		list;
	unsigned long			cookie;
	struct rcu_head			rcu;
	struct otx2_tc_flow_stats	stats;
	spinlock_t			lock; /* lock for stats */
	u16				rq;
	u16				entry;
	u16				leaf_profile;
	bool				is_act_police;
	u32				prio;
	struct npc_install_flow_req	req;
	u32				mcast_grp_idx;
	u64				rate;
	u32				burst;
	bool				is_pps;
};

static void otx2_get_egress_burst_cfg(struct otx2_nic *nic, u32 burst,
				      u32 *burst_exp, u32 *burst_mantissa)
{
	int max_burst, max_mantissa;
	unsigned int tmp;

	if (is_dev_otx2(nic->pdev)) {
		max_burst = MAX_BURST_SIZE;
		max_mantissa = MAX_BURST_MANTISSA;
	} else {
		max_burst = CN10K_MAX_BURST_SIZE;
		max_mantissa = CN10K_MAX_BURST_MANTISSA;
	}

	/* Burst is calculated as
	 * ((256 + BURST_MANTISSA) << (1 + BURST_EXPONENT)) / 256
	 * Max supported burst size is 130,816 bytes.
	 */
	burst = min_t(u32, burst, max_burst);
	if (burst) {
		*burst_exp = ilog2(burst) ? ilog2(burst) - 1 : 0;
		tmp = burst - rounddown_pow_of_two(burst);
		if (burst < max_mantissa)
			*burst_mantissa = tmp * 2;
		else
			*burst_mantissa = tmp / (1ULL << (*burst_exp - 7));
	} else {
		*burst_exp = MAX_BURST_EXPONENT;
		*burst_mantissa = max_mantissa;
	}
}

static void otx2_get_egress_rate_cfg(u64 maxrate, u32 *exp,
				     u32 *mantissa, u32 *div_exp)
{
	u64 tmp;

	/* Rate calculation by hardware
	 *
	 * PIR_ADD = ((256 + mantissa) << exp) / 256
	 * rate = (2 * PIR_ADD) / ( 1 << div_exp)
	 * The resultant rate is in Mbps.
	 */

	/* 2Mbps to 100Gbps can be expressed with div_exp = 0.
	 * Setting this to '0' will ease the calculation of
	 * exponent and mantissa.
	 */
	*div_exp = 0;

	if (maxrate) {
		*exp = ilog2(maxrate) ? ilog2(maxrate) - 1 : 0;
		tmp = maxrate - rounddown_pow_of_two(maxrate);
		if (maxrate < MAX_RATE_MANTISSA)
			*mantissa = tmp * 2;
		else
			*mantissa = tmp / (1ULL << (*exp - 7));
	} else {
		/* Instead of disabling rate limiting, set all values to max */
		*exp = MAX_RATE_EXPONENT;
		*mantissa = MAX_RATE_MANTISSA;
	}
}

u64 otx2_get_txschq_rate_regval(struct otx2_nic *nic,
				u64 maxrate, u32 burst)
{
	u32 burst_exp, burst_mantissa;
	u32 exp, mantissa, div_exp;
	u64 regval = 0;

	/* Get exponent and mantissa values from the desired rate */
	otx2_get_egress_burst_cfg(nic, burst, &burst_exp, &burst_mantissa);
	otx2_get_egress_rate_cfg(maxrate, &exp, &mantissa, &div_exp);

	if (is_dev_otx2(nic->pdev)) {
		regval = FIELD_PREP(TLX_BURST_EXPONENT, (u64)burst_exp) |
				FIELD_PREP(TLX_BURST_MANTISSA, (u64)burst_mantissa) |
				FIELD_PREP(TLX_RATE_DIVIDER_EXPONENT, div_exp) |
				FIELD_PREP(TLX_RATE_EXPONENT, exp) |
				FIELD_PREP(TLX_RATE_MANTISSA, mantissa) | BIT_ULL(0);
	} else {
		regval = FIELD_PREP(CN10K_TLX_BURST_EXPONENT, (u64)burst_exp) |
				FIELD_PREP(CN10K_TLX_BURST_MANTISSA, (u64)burst_mantissa) |
				FIELD_PREP(TLX_RATE_DIVIDER_EXPONENT, div_exp) |
				FIELD_PREP(TLX_RATE_EXPONENT, exp) |
				FIELD_PREP(TLX_RATE_MANTISSA, mantissa) | BIT_ULL(0);
	}

	return regval;
}

static int otx2_set_matchall_egress_rate(struct otx2_nic *nic,
					 u32 burst, u64 maxrate)
{
	struct otx2_hw *hw = &nic->hw;
	struct nix_txschq_config *req;
	int txschq, err;

	/* All SQs share the same TL4, so pick the first scheduler */
	txschq = hw->txschq_list[NIX_TXSCH_LVL_TL4][0];

	mutex_lock(&nic->mbox.lock);
	req = otx2_mbox_alloc_msg_nix_txschq_cfg(&nic->mbox);
	if (!req) {
		mutex_unlock(&nic->mbox.lock);
		return -ENOMEM;
	}

	req->lvl = NIX_TXSCH_LVL_TL4;
	req->num_regs = 1;
	req->reg[0] = NIX_AF_TL4X_PIR(txschq);
	req->regval[0] = otx2_get_txschq_rate_regval(nic, maxrate, burst);

	err = otx2_sync_mbox_msg(&nic->mbox);
	mutex_unlock(&nic->mbox.lock);
	return err;
}

static int otx2_tc_validate_flow(struct otx2_nic *nic,
				 struct flow_action *actions,
				 struct netlink_ext_ack *extack)
{
	if (nic->flags & OTX2_FLAG_INTF_DOWN) {
		NL_SET_ERR_MSG_MOD(extack, "Interface not initialized");
		return -EINVAL;
	}

	if (!flow_action_has_entries(actions)) {
		NL_SET_ERR_MSG_MOD(extack, "MATCHALL offload called with no action");
		return -EINVAL;
	}

	if (!flow_offload_has_one_action(actions)) {
		NL_SET_ERR_MSG_MOD(extack,
				   "Egress MATCHALL offload supports only 1 policing action");
		return -EINVAL;
	}
	return 0;
}

static int otx2_policer_validate(const struct flow_action *action,
				 const struct flow_action_entry *act,
				 struct netlink_ext_ack *extack)
{
	if (act->police.exceed.act_id != FLOW_ACTION_DROP) {
		NL_SET_ERR_MSG_MOD(extack,
				   "Offload not supported when exceed action is not drop");
		return -EOPNOTSUPP;
	}

	if (act->police.notexceed.act_id != FLOW_ACTION_PIPE &&
	    act->police.notexceed.act_id != FLOW_ACTION_ACCEPT) {
		NL_SET_ERR_MSG_MOD(extack,
				   "Offload not supported when conform action is not pipe or ok");
		return -EOPNOTSUPP;
	}

	if (act->police.notexceed.act_id == FLOW_ACTION_ACCEPT &&
	    !flow_action_is_last_entry(action, act)) {
		NL_SET_ERR_MSG_MOD(extack,
				   "Offload not supported when conform action is ok, but action is not last");
		return -EOPNOTSUPP;
	}

	if (act->police.peakrate_bytes_ps ||
	    act->police.avrate || act->police.overhead) {
		NL_SET_ERR_MSG_MOD(extack,
				   "Offload not supported when peakrate/avrate/overhead is configured");
		return -EOPNOTSUPP;
	}

	return 0;
}

static int otx2_tc_egress_matchall_install(struct otx2_nic *nic,
					   struct tc_cls_matchall_offload *cls)
{
	struct netlink_ext_ack *extack = cls->common.extack;
	struct flow_action *actions = &cls->rule->action;
	struct flow_action_entry *entry;
	int err;

	err = otx2_tc_validate_flow(nic, actions, extack);
	if (err)
		return err;

	if (nic->flags & OTX2_FLAG_TC_MATCHALL_EGRESS_ENABLED) {
		NL_SET_ERR_MSG_MOD(extack,
				   "Only one Egress MATCHALL ratelimiter can be offloaded");
		return -ENOMEM;
	}

	entry = &cls->rule->action.entries[0];
	switch (entry->id) {
	case FLOW_ACTION_POLICE:
		err = otx2_policer_validate(&cls->rule->action, entry, extack);
		if (err)
			return err;

		if (entry->police.rate_pkt_ps) {
			NL_SET_ERR_MSG_MOD(extack, "QoS offload not support packets per second");
			return -EOPNOTSUPP;
		}
		err = otx2_set_matchall_egress_rate(nic, entry->police.burst,
						    otx2_convert_rate(entry->police.rate_bytes_ps));
		if (err)
			return err;
		nic->flags |= OTX2_FLAG_TC_MATCHALL_EGRESS_ENABLED;
		break;
	default:
		NL_SET_ERR_MSG_MOD(extack,
				   "Only police action is supported with Egress MATCHALL offload");
		return -EOPNOTSUPP;
	}

	return 0;
}

static int otx2_tc_egress_matchall_delete(struct otx2_nic *nic,
					  struct tc_cls_matchall_offload *cls)
{
	struct netlink_ext_ack *extack = cls->common.extack;
	int err;

	if (nic->flags & OTX2_FLAG_INTF_DOWN) {
		NL_SET_ERR_MSG_MOD(extack, "Interface not initialized");
		return -EINVAL;
	}

	err = otx2_set_matchall_egress_rate(nic, 0, 0);
	nic->flags &= ~OTX2_FLAG_TC_MATCHALL_EGRESS_ENABLED;
	return err;
}

static int otx2_tc_act_set_hw_police(struct otx2_nic *nic,
				     struct otx2_tc_flow *node)
{
	int rc;

	mutex_lock(&nic->mbox.lock);

	rc = cn10k_alloc_leaf_profile(nic, &node->leaf_profile);
	if (rc) {
		mutex_unlock(&nic->mbox.lock);
		return rc;
	}

	rc = cn10k_set_ipolicer_rate(nic, node->leaf_profile,
				     node->burst, node->rate, node->is_pps);
	if (rc)
		goto free_leaf;

	rc = cn10k_map_unmap_rq_policer(nic, node->rq, node->leaf_profile, true);
	if (rc)
		goto free_leaf;

	mutex_unlock(&nic->mbox.lock);

	return 0;

free_leaf:
	if (cn10k_free_leaf_profile(nic, node->leaf_profile))
		netdev_err(nic->netdev,
			   "Unable to free leaf bandwidth profile(%d)\n",
			   node->leaf_profile);
	mutex_unlock(&nic->mbox.lock);
	return rc;
}

static int otx2_tc_act_set_police(struct otx2_nic *nic,
				  struct otx2_tc_flow *node,
				  struct flow_cls_offload *f,
				  u64 rate, u32 burst, u32 mark,
				  struct npc_install_flow_req *req, bool pps)
{
	struct netlink_ext_ack *extack = f->common.extack;
	struct otx2_hw *hw = &nic->hw;
	int rq_idx, rc;

	rq_idx = find_first_zero_bit(&nic->rq_bmap, hw->rx_queues);
	if (rq_idx >= hw->rx_queues) {
		NL_SET_ERR_MSG_MOD(extack, "Police action rules exceeded");
		return -EINVAL;
	}

	req->match_id = mark & 0xFFFFULL;
	req->index = rq_idx;
	req->op = NIX_RX_ACTIONOP_UCAST;

	node->is_act_police = true;
	node->rq = rq_idx;
	node->burst = burst;
	node->rate = rate;
	node->is_pps = pps;

	rc = otx2_tc_act_set_hw_police(nic, node);
	if (!rc)
		set_bit(rq_idx, &nic->rq_bmap);

	return rc;
}

static int otx2_tc_update_mcast(struct otx2_nic *nic,
				struct npc_install_flow_req *req,
				struct netlink_ext_ack *extack,
				struct otx2_tc_flow *node,
				struct nix_mcast_grp_update_req *ureq,
				u8 num_intf)
{
	struct nix_mcast_grp_update_req *grp_update_req;
	struct nix_mcast_grp_create_req *creq;
	struct nix_mcast_grp_create_rsp *crsp;
	u32 grp_index;
	int rc;

	mutex_lock(&nic->mbox.lock);
	creq = otx2_mbox_alloc_msg_nix_mcast_grp_create(&nic->mbox);
	if (!creq) {
		rc = -ENOMEM;
		goto error;
	}

	creq->dir = NIX_MCAST_INGRESS;
	/* Send message to AF */
	rc = otx2_sync_mbox_msg(&nic->mbox);
	if (rc) {
		NL_SET_ERR_MSG_MOD(extack, "Failed to create multicast group");
		goto error;
	}

	crsp = (struct nix_mcast_grp_create_rsp *)otx2_mbox_get_rsp(&nic->mbox.mbox,
			0,
			&creq->hdr);
	if (IS_ERR(crsp)) {
		rc = PTR_ERR(crsp);
		goto error;
	}

	grp_index = crsp->mcast_grp_idx;
	grp_update_req = otx2_mbox_alloc_msg_nix_mcast_grp_update(&nic->mbox);
	if (!grp_update_req) {
		NL_SET_ERR_MSG_MOD(extack, "Failed to update multicast group");
		rc = -ENOMEM;
		goto error;
	}

	ureq->op = NIX_MCAST_OP_ADD_ENTRY;
	ureq->mcast_grp_idx = grp_index;
	ureq->num_mce_entry = num_intf;
	ureq->pcifunc[0] = nic->pcifunc;
	ureq->channel[0] = nic->hw.tx_chan_base;

	ureq->dest_type[0] = NIX_RX_RSS;
	ureq->rq_rss_index[0] = 0;
	memcpy(&ureq->hdr, &grp_update_req->hdr, sizeof(struct mbox_msghdr));
	memcpy(grp_update_req, ureq, sizeof(struct nix_mcast_grp_update_req));

	/* Send message to AF */
	rc = otx2_sync_mbox_msg(&nic->mbox);
	if (rc) {
		NL_SET_ERR_MSG_MOD(extack, "Failed to update multicast group");
		goto error;
	}

	mutex_unlock(&nic->mbox.lock);
	req->op = NIX_RX_ACTIONOP_MCAST;
	req->index = grp_index;
	node->mcast_grp_idx = grp_index;
	return 0;

error:
	mutex_unlock(&nic->mbox.lock);
	return rc;
}

static int otx2_tc_parse_actions(struct otx2_nic *nic,
				 struct flow_action *flow_action,
				 struct npc_install_flow_req *req,
				 struct flow_cls_offload *f,
				 struct otx2_tc_flow *node)
{
	struct nix_mcast_grp_update_req dummy_grp_update_req = { 0 };
	struct netlink_ext_ack *extack = f->common.extack;
	bool pps = false, mcast = false;
	struct flow_action_entry *act;
	struct net_device *target;
	struct otx2_nic *priv;
	u32 burst, mark = 0;
	u8 nr_police = 0;
	u8 num_intf = 1;
	int err, i;
	u64 rate;

	if (!flow_action_has_entries(flow_action)) {
		NL_SET_ERR_MSG_MOD(extack, "no tc actions specified");
		return -EINVAL;
	}

	flow_action_for_each(i, act, flow_action) {
		switch (act->id) {
		case FLOW_ACTION_DROP:
			req->op = NIX_RX_ACTIONOP_DROP;
			return 0;
		case FLOW_ACTION_ACCEPT:
			req->op = NIX_RX_ACTION_DEFAULT;
			return 0;
		case FLOW_ACTION_REDIRECT_INGRESS:
			target = act->dev;
			priv = netdev_priv(target);
			/* npc_install_flow_req doesn't support passing a target pcifunc */
			if (rvu_get_pf(nic->pcifunc) != rvu_get_pf(priv->pcifunc)) {
				NL_SET_ERR_MSG_MOD(extack,
						   "can't redirect to other pf/vf");
				return -EOPNOTSUPP;
			}
			req->vf = priv->pcifunc & RVU_PFVF_FUNC_MASK;

			/* if op is already set; avoid overwriting the same */
			if (!req->op)
				req->op = NIX_RX_ACTION_DEFAULT;
			break;

		case FLOW_ACTION_VLAN_POP:
			req->vtag0_valid = true;
			/* use RX_VTAG_TYPE7 which is initialized to strip vlan tag */
			req->vtag0_type = NIX_AF_LFX_RX_VTAG_TYPE7;
			break;
		case FLOW_ACTION_POLICE:
			/* Ingress ratelimiting is not supported on OcteonTx2 */
			if (is_dev_otx2(nic->pdev)) {
				NL_SET_ERR_MSG_MOD(extack,
					"Ingress policing not supported on this platform");
				return -EOPNOTSUPP;
			}

			err = otx2_policer_validate(flow_action, act, extack);
			if (err)
				return err;

			if (act->police.rate_bytes_ps > 0) {
				rate = act->police.rate_bytes_ps * 8;
				burst = act->police.burst;
			} else if (act->police.rate_pkt_ps > 0) {
				/* The algorithm used to calculate rate
				 * mantissa, exponent values for a given token
				 * rate (token can be byte or packet) requires
				 * token rate to be mutiplied by 8.
				 */
				rate = act->police.rate_pkt_ps * 8;
				burst = act->police.burst_pkt;
				pps = true;
			}
			nr_police++;
			break;
		case FLOW_ACTION_MARK:
			if (act->mark & ~OTX2_RX_MATCH_ID_MASK) {
				NL_SET_ERR_MSG_MOD(extack, "Bad flow mark, only 16 bit supported");
				return -EOPNOTSUPP;
			}
			mark = act->mark;
			req->match_id = mark & OTX2_RX_MATCH_ID_MASK;
			req->op = NIX_RX_ACTION_DEFAULT;
			nic->flags |= OTX2_FLAG_TC_MARK_ENABLED;
			refcount_inc(&nic->flow_cfg->mark_flows);
			break;

		case FLOW_ACTION_RX_QUEUE_MAPPING:
			req->op = NIX_RX_ACTIONOP_UCAST;
			req->index = act->rx_queue;
			break;

		case FLOW_ACTION_MIRRED_INGRESS:
			target = act->dev;
			priv = netdev_priv(target);
			dummy_grp_update_req.pcifunc[num_intf] = priv->pcifunc;
			dummy_grp_update_req.channel[num_intf] = priv->hw.tx_chan_base;
			dummy_grp_update_req.dest_type[num_intf] = NIX_RX_RSS;
			dummy_grp_update_req.rq_rss_index[num_intf] = 0;
			mcast = true;
			num_intf++;
			break;

		default:
			return -EOPNOTSUPP;
		}
	}

	if (mcast) {
		err = otx2_tc_update_mcast(nic, req, extack, node,
					   &dummy_grp_update_req,
					   num_intf);
		if (err)
			return err;
	}

	if (nr_police > 1) {
		NL_SET_ERR_MSG_MOD(extack,
				   "rate limit police offload requires a single action");
		return -EOPNOTSUPP;
	}

	if (nr_police)
		return otx2_tc_act_set_police(nic, node, f, rate, burst,
					      mark, req, pps);

	return 0;
}

static int otx2_tc_process_vlan(struct otx2_nic *nic, struct flow_msg *flow_spec,
				struct flow_msg *flow_mask, struct flow_rule *rule,
				struct npc_install_flow_req *req, bool is_inner)
{
	struct flow_match_vlan match;
	u16 vlan_tci, vlan_tci_mask;

	if (is_inner)
		flow_rule_match_cvlan(rule, &match);
	else
		flow_rule_match_vlan(rule, &match);

	if (!eth_type_vlan(match.key->vlan_tpid)) {
		netdev_err(nic->netdev, "vlan tpid 0x%x not supported\n",
			   ntohs(match.key->vlan_tpid));
		return -EOPNOTSUPP;
	}

	if (!match.mask->vlan_id) {
		struct flow_action_entry *act;
		int i;

		flow_action_for_each(i, act, &rule->action) {
			if (act->id == FLOW_ACTION_DROP) {
				netdev_err(nic->netdev,
					   "vlan tpid 0x%x with vlan_id %d is not supported for DROP rule.\n",
					   ntohs(match.key->vlan_tpid), match.key->vlan_id);
				return -EOPNOTSUPP;
			}
		}
	}

	if (match.mask->vlan_id ||
	    match.mask->vlan_dei ||
	    match.mask->vlan_priority) {
		vlan_tci = match.key->vlan_id |
			   match.key->vlan_dei << 12 |
			   match.key->vlan_priority << 13;

		vlan_tci_mask = match.mask->vlan_id |
				match.mask->vlan_dei << 12 |
				match.mask->vlan_priority << 13;
		if (is_inner) {
			flow_spec->vlan_itci = htons(vlan_tci);
			flow_mask->vlan_itci = htons(vlan_tci_mask);
			req->features |= BIT_ULL(NPC_INNER_VID);
		} else {
			flow_spec->vlan_tci = htons(vlan_tci);
			flow_mask->vlan_tci = htons(vlan_tci_mask);
			req->features |= BIT_ULL(NPC_OUTER_VID);
		}
	}

	return 0;
}

static int otx2_tc_prepare_flow(struct otx2_nic *nic, struct otx2_tc_flow *node,
				struct flow_cls_offload *f,
				struct npc_install_flow_req *req)
{
	struct netlink_ext_ack *extack = f->common.extack;
	struct flow_msg *flow_spec = &req->packet;
	struct flow_msg *flow_mask = &req->mask;
	struct flow_dissector *dissector;
	struct flow_rule *rule;
	u8 ip_proto = 0;

	rule = flow_cls_offload_flow_rule(f);
	dissector = rule->match.dissector;

	if ((dissector->used_keys &
	    ~(BIT_ULL(FLOW_DISSECTOR_KEY_CONTROL) |
	      BIT_ULL(FLOW_DISSECTOR_KEY_BASIC) |
	      BIT_ULL(FLOW_DISSECTOR_KEY_ETH_ADDRS) |
	      BIT_ULL(FLOW_DISSECTOR_KEY_VLAN) |
	      BIT(FLOW_DISSECTOR_KEY_CVLAN) |
	      BIT_ULL(FLOW_DISSECTOR_KEY_IPV4_ADDRS) |
	      BIT_ULL(FLOW_DISSECTOR_KEY_IPV6_ADDRS) |
	      BIT_ULL(FLOW_DISSECTOR_KEY_PORTS) |
	      BIT(FLOW_DISSECTOR_KEY_IPSEC) |
	      BIT_ULL(FLOW_DISSECTOR_KEY_MPLS) |
	      BIT_ULL(FLOW_DISSECTOR_KEY_ICMP) |
	      BIT_ULL(FLOW_DISSECTOR_KEY_TCP) |
	      BIT_ULL(FLOW_DISSECTOR_KEY_IP))))  {
		netdev_info(nic->netdev, "unsupported flow used key 0x%llx",
			    dissector->used_keys);
		return -EOPNOTSUPP;
	}

	if (flow_rule_match_key(rule, FLOW_DISSECTOR_KEY_BASIC)) {
		struct flow_match_basic match;

		flow_rule_match_basic(rule, &match);

		/* All EtherTypes can be matched, no hw limitation */
		flow_spec->etype = match.key->n_proto;
		flow_mask->etype = match.mask->n_proto;
		req->features |= BIT_ULL(NPC_ETYPE);

		if (match.mask->ip_proto &&
		    (match.key->ip_proto != IPPROTO_TCP &&
		     match.key->ip_proto != IPPROTO_UDP &&
		     match.key->ip_proto != IPPROTO_SCTP &&
		     match.key->ip_proto != IPPROTO_ICMP &&
		     match.key->ip_proto != IPPROTO_ESP &&
		     match.key->ip_proto != IPPROTO_AH &&
		     match.key->ip_proto != IPPROTO_ICMPV6)) {
			netdev_info(nic->netdev,
				    "ip_proto=0x%x not supported\n",
				    match.key->ip_proto);
			return -EOPNOTSUPP;
		}
		if (match.mask->ip_proto)
			ip_proto = match.key->ip_proto;

		if (ip_proto == IPPROTO_UDP)
			req->features |= BIT_ULL(NPC_IPPROTO_UDP);
		else if (ip_proto == IPPROTO_TCP)
			req->features |= BIT_ULL(NPC_IPPROTO_TCP);
		else if (ip_proto == IPPROTO_SCTP)
			req->features |= BIT_ULL(NPC_IPPROTO_SCTP);
		else if (ip_proto == IPPROTO_ICMP)
			req->features |= BIT_ULL(NPC_IPPROTO_ICMP);
		else if (ip_proto == IPPROTO_ICMPV6)
			req->features |= BIT_ULL(NPC_IPPROTO_ICMP6);
		else if (ip_proto == IPPROTO_ESP)
			req->features |= BIT_ULL(NPC_IPPROTO_ESP);
		else if (ip_proto == IPPROTO_AH)
			req->features |= BIT_ULL(NPC_IPPROTO_AH);
	}

	if (flow_rule_match_key(rule, FLOW_DISSECTOR_KEY_CONTROL)) {
		struct flow_match_control match;
		u32 val;

		flow_rule_match_control(rule, &match);

		if (match.mask->flags & FLOW_DIS_IS_FRAGMENT) {
			val = match.key->flags & FLOW_DIS_IS_FRAGMENT;
			if (ntohs(flow_spec->etype) == ETH_P_IP) {
				flow_spec->ip_flag = val ? IPV4_FLAG_MORE : 0;
				flow_mask->ip_flag = IPV4_FLAG_MORE;
				req->features |= BIT_ULL(NPC_IPFRAG_IPV4);
			} else if (ntohs(flow_spec->etype) == ETH_P_IPV6) {
				flow_spec->next_header = val ?
							 IPPROTO_FRAGMENT : 0;
				flow_mask->next_header = 0xff;
				req->features |= BIT_ULL(NPC_IPFRAG_IPV6);
			} else {
				NL_SET_ERR_MSG_MOD(extack, "flow-type should be either IPv4 and IPv6");
				return -EOPNOTSUPP;
			}
		}

		if (!flow_rule_is_supp_control_flags(FLOW_DIS_IS_FRAGMENT,
						     match.mask->flags, extack))
			return -EOPNOTSUPP;
	}

	if (flow_rule_match_key(rule, FLOW_DISSECTOR_KEY_ETH_ADDRS)) {
		struct flow_match_eth_addrs match;

		flow_rule_match_eth_addrs(rule, &match);
		if (!is_zero_ether_addr(match.mask->src)) {
			NL_SET_ERR_MSG_MOD(extack, "src mac match not supported");
			return -EOPNOTSUPP;
		}

		if (!is_zero_ether_addr(match.mask->dst)) {
			ether_addr_copy(flow_spec->dmac, (u8 *)&match.key->dst);
			ether_addr_copy(flow_mask->dmac,
					(u8 *)&match.mask->dst);
			req->features |= BIT_ULL(NPC_DMAC);
		}
	}

	if (flow_rule_match_key(rule, FLOW_DISSECTOR_KEY_IPSEC)) {
		struct flow_match_ipsec match;

		flow_rule_match_ipsec(rule, &match);
		if (!match.mask->spi) {
			NL_SET_ERR_MSG_MOD(extack, "spi index not specified");
			return -EOPNOTSUPP;
		}
		if (ip_proto != IPPROTO_ESP &&
		    ip_proto != IPPROTO_AH) {
			NL_SET_ERR_MSG_MOD(extack,
					   "SPI index is valid only for ESP/AH proto");
			return -EOPNOTSUPP;
		}

		flow_spec->spi = match.key->spi;
		flow_mask->spi = match.mask->spi;
		req->features |= BIT_ULL(NPC_IPSEC_SPI);
	}

	if (flow_rule_match_key(rule, FLOW_DISSECTOR_KEY_IP)) {
		struct flow_match_ip match;

		flow_rule_match_ip(rule, &match);
		if ((ntohs(flow_spec->etype) != ETH_P_IP) &&
		    match.mask->tos) {
			NL_SET_ERR_MSG_MOD(extack, "tos not supported");
			return -EOPNOTSUPP;
		}
		if (match.mask->ttl) {
			NL_SET_ERR_MSG_MOD(extack, "ttl not supported");
			return -EOPNOTSUPP;
		}
		flow_spec->tos = match.key->tos;
		flow_mask->tos = match.mask->tos;
		req->features |= BIT_ULL(NPC_TOS);
	}

	if (flow_rule_match_key(rule, FLOW_DISSECTOR_KEY_VLAN)) {
		int ret;

		ret = otx2_tc_process_vlan(nic, flow_spec, flow_mask, rule, req, false);
		if (ret)
			return ret;
	}

	if (flow_rule_match_key(rule, FLOW_DISSECTOR_KEY_CVLAN)) {
		int ret;

		ret = otx2_tc_process_vlan(nic, flow_spec, flow_mask, rule, req, true);
		if (ret)
			return ret;
	}

	if (flow_rule_match_key(rule, FLOW_DISSECTOR_KEY_IPV4_ADDRS)) {
		struct flow_match_ipv4_addrs match;

		flow_rule_match_ipv4_addrs(rule, &match);

		flow_spec->ip4dst = match.key->dst;
		flow_mask->ip4dst = match.mask->dst;
		req->features |= BIT_ULL(NPC_DIP_IPV4);

		flow_spec->ip4src = match.key->src;
		flow_mask->ip4src = match.mask->src;
		req->features |= BIT_ULL(NPC_SIP_IPV4);
	} else if (flow_rule_match_key(rule, FLOW_DISSECTOR_KEY_IPV6_ADDRS)) {
		struct flow_match_ipv6_addrs match;

		flow_rule_match_ipv6_addrs(rule, &match);

		if (ipv6_addr_loopback(&match.key->dst) ||
		    ipv6_addr_loopback(&match.key->src)) {
			NL_SET_ERR_MSG_MOD(extack,
					   "Flow matching IPv6 loopback addr not supported");
			return -EOPNOTSUPP;
		}

		if (!ipv6_addr_any(&match.mask->dst)) {
			memcpy(&flow_spec->ip6dst,
			       (struct in6_addr *)&match.key->dst,
			       sizeof(flow_spec->ip6dst));
			memcpy(&flow_mask->ip6dst,
			       (struct in6_addr *)&match.mask->dst,
			       sizeof(flow_spec->ip6dst));
			req->features |= BIT_ULL(NPC_DIP_IPV6);
		}

		if (!ipv6_addr_any(&match.mask->src)) {
			memcpy(&flow_spec->ip6src,
			       (struct in6_addr *)&match.key->src,
			       sizeof(flow_spec->ip6src));
			memcpy(&flow_mask->ip6src,
			       (struct in6_addr *)&match.mask->src,
			       sizeof(flow_spec->ip6src));
			req->features |= BIT_ULL(NPC_SIP_IPV6);
		}
	}

	if (flow_rule_match_key(rule, FLOW_DISSECTOR_KEY_PORTS)) {
		struct flow_match_ports match;

		flow_rule_match_ports(rule, &match);

		flow_spec->dport = match.key->dst;
		flow_mask->dport = match.mask->dst;

		if (flow_mask->dport) {
			if (ip_proto == IPPROTO_UDP)
				req->features |= BIT_ULL(NPC_DPORT_UDP);
			else if (ip_proto == IPPROTO_TCP)
				req->features |= BIT_ULL(NPC_DPORT_TCP);
			else if (ip_proto == IPPROTO_SCTP)
				req->features |= BIT_ULL(NPC_DPORT_SCTP);
		}

		flow_spec->sport = match.key->src;
		flow_mask->sport = match.mask->src;

		if (flow_mask->sport) {
			if (ip_proto == IPPROTO_UDP)
				req->features |= BIT_ULL(NPC_SPORT_UDP);
			else if (ip_proto == IPPROTO_TCP)
				req->features |= BIT_ULL(NPC_SPORT_TCP);
			else if (ip_proto == IPPROTO_SCTP)
				req->features |= BIT_ULL(NPC_SPORT_SCTP);
		}
	}

	if (flow_rule_match_key(rule, FLOW_DISSECTOR_KEY_TCP)) {
		struct flow_match_tcp match;

		flow_rule_match_tcp(rule, &match);

		flow_spec->tcp_flags = match.key->flags;
		flow_mask->tcp_flags = match.mask->flags;
		req->features |= BIT_ULL(NPC_TCP_FLAGS);
	}

	if (flow_rule_match_key(rule, FLOW_DISSECTOR_KEY_MPLS)) {
		struct flow_match_mpls match;
		u8 bit;

		flow_rule_match_mpls(rule, &match);

		if (match.mask->used_lses & OTX2_UNSUPP_LSE_DEPTH) {
			NL_SET_ERR_MSG_MOD(extack,
					   "unsupported LSE depth for MPLS match offload");
			return -EOPNOTSUPP;
		}

		for_each_set_bit(bit, (unsigned long *)&match.mask->used_lses,
				 FLOW_DIS_MPLS_MAX)  {
			/* check if any of the fields LABEL,TC,BOS are set */
			if (*((u32 *)&match.mask->ls[bit]) &
			    OTX2_FLOWER_MASK_MPLS_NON_TTL) {
				/* Hardware will capture 4 byte MPLS header into
				 * two fields NPC_MPLSX_LBTCBOS and NPC_MPLSX_TTL.
				 * Derive the associated NPC key based on header
				 * index and offset.
				 */

				req->features |= BIT_ULL(NPC_MPLS1_LBTCBOS +
							 2 * bit);
				flow_spec->mpls_lse[bit] =
					FIELD_PREP(OTX2_FLOWER_MASK_MPLS_LB,
						   match.key->ls[bit].mpls_label) |
					FIELD_PREP(OTX2_FLOWER_MASK_MPLS_TC,
						   match.key->ls[bit].mpls_tc) |
					FIELD_PREP(OTX2_FLOWER_MASK_MPLS_BOS,
						   match.key->ls[bit].mpls_bos);

				flow_mask->mpls_lse[bit] =
					FIELD_PREP(OTX2_FLOWER_MASK_MPLS_LB,
						   match.mask->ls[bit].mpls_label) |
					FIELD_PREP(OTX2_FLOWER_MASK_MPLS_TC,
						   match.mask->ls[bit].mpls_tc) |
					FIELD_PREP(OTX2_FLOWER_MASK_MPLS_BOS,
						   match.mask->ls[bit].mpls_bos);
			}

			if (match.mask->ls[bit].mpls_ttl) {
				req->features |= BIT_ULL(NPC_MPLS1_TTL +
							 2 * bit);
				flow_spec->mpls_lse[bit] |=
					FIELD_PREP(OTX2_FLOWER_MASK_MPLS_TTL,
						   match.key->ls[bit].mpls_ttl);
				flow_mask->mpls_lse[bit] |=
					FIELD_PREP(OTX2_FLOWER_MASK_MPLS_TTL,
						   match.mask->ls[bit].mpls_ttl);
			}
		}
	}

	if (flow_rule_match_key(rule, FLOW_DISSECTOR_KEY_ICMP)) {
		struct flow_match_icmp match;

		flow_rule_match_icmp(rule, &match);

		flow_spec->icmp_type = match.key->type;
		flow_mask->icmp_type = match.mask->type;
		req->features |= BIT_ULL(NPC_TYPE_ICMP);

		flow_spec->icmp_code = match.key->code;
		flow_mask->icmp_code = match.mask->code;
		req->features |= BIT_ULL(NPC_CODE_ICMP);
	}
	return otx2_tc_parse_actions(nic, &rule->action, req, f, node);
}

static void otx2_destroy_tc_flow_list(struct otx2_nic *pfvf)
{
	struct otx2_flow_config *flow_cfg = pfvf->flow_cfg;
	struct otx2_tc_flow *iter, *tmp;

	if (!(pfvf->flags & OTX2_FLAG_MCAM_ENTRIES_ALLOC))
		return;

	list_for_each_entry_safe(iter, tmp, &flow_cfg->flow_list_tc, list) {
		list_del(&iter->list);
		kfree(iter);
		flow_cfg->nr_flows--;
	}
}

static struct otx2_tc_flow *otx2_tc_get_entry_by_cookie(struct otx2_flow_config *flow_cfg,
							unsigned long cookie)
{
	struct otx2_tc_flow *tmp;

	list_for_each_entry(tmp, &flow_cfg->flow_list_tc, list) {
		if (tmp->cookie == cookie)
			return tmp;
	}

	return NULL;
}

static struct otx2_tc_flow *otx2_tc_get_entry_by_index(struct otx2_flow_config *flow_cfg,
						       int index)
{
	struct otx2_tc_flow *tmp;
	int i = 0;

	list_for_each_entry(tmp, &flow_cfg->flow_list_tc, list) {
		if (i == index)
			return tmp;
		i++;
	}

	return NULL;
}

static void otx2_tc_del_from_flow_list(struct otx2_flow_config *flow_cfg,
				       struct otx2_tc_flow *node)
{
	struct list_head *pos, *n;
	struct otx2_tc_flow *tmp;

	list_for_each_safe(pos, n, &flow_cfg->flow_list_tc) {
		tmp = list_entry(pos, struct otx2_tc_flow, list);
		if (node == tmp) {
			list_del(&node->list);
			return;
		}
	}
}

static int otx2_tc_add_to_flow_list(struct otx2_flow_config *flow_cfg,
				    struct otx2_tc_flow *node)
{
	struct list_head *pos, *n;
	struct otx2_tc_flow *tmp;
	int index = 0;

	/* If the flow list is empty then add the new node */
	if (list_empty(&flow_cfg->flow_list_tc)) {
		list_add(&node->list, &flow_cfg->flow_list_tc);
		return index;
	}

	list_for_each_safe(pos, n, &flow_cfg->flow_list_tc) {
		tmp = list_entry(pos, struct otx2_tc_flow, list);
		if (node->prio < tmp->prio)
			break;
		index++;
	}

	list_add(&node->list, pos->prev);
	return index;
}

static int otx2_add_mcam_flow_entry(struct otx2_nic *nic, struct npc_install_flow_req *req)
<<<<<<< HEAD
{
	struct npc_install_flow_req *tmp_req;
	int err;

	mutex_lock(&nic->mbox.lock);
	tmp_req = otx2_mbox_alloc_msg_npc_install_flow(&nic->mbox);
	if (!tmp_req) {
		mutex_unlock(&nic->mbox.lock);
		return -ENOMEM;
	}

	memcpy(tmp_req, req, sizeof(struct npc_install_flow_req));
	/* Send message to AF */
	err = otx2_sync_mbox_msg(&nic->mbox);
	if (err) {
		netdev_err(nic->netdev, "Failed to install MCAM flow entry %d\n",
			   req->entry);
		mutex_unlock(&nic->mbox.lock);
		return -EFAULT;
	}

	mutex_unlock(&nic->mbox.lock);
	return 0;
}

static int otx2_del_mcam_flow_entry(struct otx2_nic *nic, u16 entry, u16 *cntr_val)
{
=======
{
	struct npc_install_flow_req *tmp_req;
	int err;

	mutex_lock(&nic->mbox.lock);
	tmp_req = otx2_mbox_alloc_msg_npc_install_flow(&nic->mbox);
	if (!tmp_req) {
		mutex_unlock(&nic->mbox.lock);
		return -ENOMEM;
	}

	memcpy(tmp_req, req, sizeof(struct npc_install_flow_req));
	/* Send message to AF */
	err = otx2_sync_mbox_msg(&nic->mbox);
	if (err) {
		netdev_err(nic->netdev, "Failed to install MCAM flow entry %d\n",
			   req->entry);
		mutex_unlock(&nic->mbox.lock);
		return -EFAULT;
	}

	mutex_unlock(&nic->mbox.lock);
	return 0;
}

static int otx2_del_mcam_flow_entry(struct otx2_nic *nic, u16 entry, u16 *cntr_val)
{
>>>>>>> 0c383648
	struct npc_delete_flow_rsp *rsp;
	struct npc_delete_flow_req *req;
	int err;

	mutex_lock(&nic->mbox.lock);
	req = otx2_mbox_alloc_msg_npc_delete_flow(&nic->mbox);
	if (!req) {
		mutex_unlock(&nic->mbox.lock);
		return -ENOMEM;
	}

	req->entry = entry;

	/* Send message to AF */
	err = otx2_sync_mbox_msg(&nic->mbox);
	if (err) {
		netdev_err(nic->netdev, "Failed to delete MCAM flow entry %d\n",
			   entry);
		mutex_unlock(&nic->mbox.lock);
		return -EFAULT;
	}

	if (cntr_val) {
		rsp = (struct npc_delete_flow_rsp *)otx2_mbox_get_rsp(&nic->mbox.mbox,
								      0, &req->hdr);
		if (IS_ERR(rsp)) {
			netdev_err(nic->netdev, "Failed to get MCAM delete response for entry %d\n",
				   entry);
			mutex_unlock(&nic->mbox.lock);
			return -EFAULT;
		}

		*cntr_val = rsp->cntr_val;
	}

	mutex_unlock(&nic->mbox.lock);
	return 0;
}

static int otx2_tc_update_mcam_table_del_req(struct otx2_nic *nic,
					     struct otx2_flow_config *flow_cfg,
					     struct otx2_tc_flow *node)
{
	struct list_head *pos, *n;
	struct otx2_tc_flow *tmp;
	int i = 0, index = 0;
	u16 cntr_val = 0;

	/* Find and delete the entry from the list and re-install
	 * all the entries from beginning to the index of the
	 * deleted entry to higher mcam indexes.
	 */
	list_for_each_safe(pos, n, &flow_cfg->flow_list_tc) {
		tmp = list_entry(pos, struct otx2_tc_flow, list);
		if (node == tmp) {
			list_del(&tmp->list);
			break;
		}

		otx2_del_mcam_flow_entry(nic, tmp->entry, &cntr_val);
		tmp->entry++;
		tmp->req.entry = tmp->entry;
		tmp->req.cntr_val = cntr_val;
		index++;
	}

	list_for_each_safe(pos, n, &flow_cfg->flow_list_tc) {
		if (i == index)
			break;

		tmp = list_entry(pos, struct otx2_tc_flow, list);
		otx2_add_mcam_flow_entry(nic, &tmp->req);
		i++;
	}

	return 0;
}

static int otx2_tc_update_mcam_table_add_req(struct otx2_nic *nic,
					     struct otx2_flow_config *flow_cfg,
					     struct otx2_tc_flow *node)
{
	int mcam_idx = flow_cfg->max_flows - flow_cfg->nr_flows - 1;
	struct otx2_tc_flow *tmp;
	int list_idx, i;
	u16 cntr_val = 0;

	/* Find the index of the entry(list_idx) whose priority
	 * is greater than the new entry and re-install all
	 * the entries from beginning to list_idx to higher
	 * mcam indexes.
	 */
	list_idx = otx2_tc_add_to_flow_list(flow_cfg, node);
	for (i = 0; i < list_idx; i++) {
		tmp = otx2_tc_get_entry_by_index(flow_cfg, i);
		if (!tmp)
			return -ENOMEM;

		otx2_del_mcam_flow_entry(nic, tmp->entry, &cntr_val);
		tmp->entry = flow_cfg->flow_ent[mcam_idx];
		tmp->req.entry = tmp->entry;
		tmp->req.cntr_val = cntr_val;
		otx2_add_mcam_flow_entry(nic, &tmp->req);
		mcam_idx++;
	}

	return mcam_idx;
}

static int otx2_tc_update_mcam_table(struct otx2_nic *nic,
				     struct otx2_flow_config *flow_cfg,
				     struct otx2_tc_flow *node,
				     bool add_req)
{
	if (add_req)
		return otx2_tc_update_mcam_table_add_req(nic, flow_cfg, node);

	return otx2_tc_update_mcam_table_del_req(nic, flow_cfg, node);
}

static int otx2_tc_del_flow(struct otx2_nic *nic,
			    struct flow_cls_offload *tc_flow_cmd)
{
	struct otx2_flow_config *flow_cfg = nic->flow_cfg;
	struct nix_mcast_grp_destroy_req *grp_destroy_req;
	struct otx2_tc_flow *flow_node;
	int err;

	flow_node = otx2_tc_get_entry_by_cookie(flow_cfg, tc_flow_cmd->cookie);
	if (!flow_node) {
		netdev_err(nic->netdev, "tc flow not found for cookie 0x%lx\n",
			   tc_flow_cmd->cookie);
		return -EINVAL;
	}

	/* Disable TC MARK flag if they are no rules with skbedit mark action */
	if (flow_node->req.match_id)
		if (!refcount_dec_and_test(&flow_cfg->mark_flows))
			nic->flags &= ~OTX2_FLAG_TC_MARK_ENABLED;

	if (flow_node->is_act_police) {
		__clear_bit(flow_node->rq, &nic->rq_bmap);

		if (nic->flags & OTX2_FLAG_INTF_DOWN)
			goto free_mcam_flow;

		mutex_lock(&nic->mbox.lock);

		err = cn10k_map_unmap_rq_policer(nic, flow_node->rq,
						 flow_node->leaf_profile, false);
		if (err)
			netdev_err(nic->netdev,
				   "Unmapping RQ %d & profile %d failed\n",
				   flow_node->rq, flow_node->leaf_profile);

		err = cn10k_free_leaf_profile(nic, flow_node->leaf_profile);
		if (err)
			netdev_err(nic->netdev,
				   "Unable to free leaf bandwidth profile(%d)\n",
				   flow_node->leaf_profile);

		mutex_unlock(&nic->mbox.lock);
	}
	/* Remove the multicast/mirror related nodes */
	if (flow_node->mcast_grp_idx != MCAST_INVALID_GRP) {
		mutex_lock(&nic->mbox.lock);
		grp_destroy_req = otx2_mbox_alloc_msg_nix_mcast_grp_destroy(&nic->mbox);
		grp_destroy_req->mcast_grp_idx = flow_node->mcast_grp_idx;
		otx2_sync_mbox_msg(&nic->mbox);
		mutex_unlock(&nic->mbox.lock);
	}


free_mcam_flow:
	otx2_del_mcam_flow_entry(nic, flow_node->entry, NULL);
	otx2_tc_update_mcam_table(nic, flow_cfg, flow_node, false);
	kfree_rcu(flow_node, rcu);
	flow_cfg->nr_flows--;
	return 0;
}

static int otx2_tc_add_flow(struct otx2_nic *nic,
			    struct flow_cls_offload *tc_flow_cmd)
{
	struct netlink_ext_ack *extack = tc_flow_cmd->common.extack;
	struct otx2_flow_config *flow_cfg = nic->flow_cfg;
	struct otx2_tc_flow *new_node, *old_node;
	struct npc_install_flow_req *req, dummy;
	int rc, err, mcam_idx;

	if (!(nic->flags & OTX2_FLAG_TC_FLOWER_SUPPORT))
		return -ENOMEM;

	if (nic->flags & OTX2_FLAG_INTF_DOWN) {
		NL_SET_ERR_MSG_MOD(extack, "Interface not initialized");
		return -EINVAL;
	}

	if (flow_cfg->nr_flows == flow_cfg->max_flows) {
		NL_SET_ERR_MSG_MOD(extack,
				   "Free MCAM entry not available to add the flow");
		return -ENOMEM;
	}

	/* allocate memory for the new flow and it's node */
	new_node = kzalloc(sizeof(*new_node), GFP_KERNEL);
	if (!new_node)
		return -ENOMEM;
	spin_lock_init(&new_node->lock);
	new_node->cookie = tc_flow_cmd->cookie;
	new_node->prio = tc_flow_cmd->common.prio;
	new_node->mcast_grp_idx = MCAST_INVALID_GRP;

	memset(&dummy, 0, sizeof(struct npc_install_flow_req));

	rc = otx2_tc_prepare_flow(nic, new_node, tc_flow_cmd, &dummy);
	if (rc) {
		kfree_rcu(new_node, rcu);
		return rc;
	}

	/* If a flow exists with the same cookie, delete it */
	old_node = otx2_tc_get_entry_by_cookie(flow_cfg, tc_flow_cmd->cookie);
	if (old_node)
		otx2_tc_del_flow(nic, tc_flow_cmd);

	mcam_idx = otx2_tc_update_mcam_table(nic, flow_cfg, new_node, true);
	mutex_lock(&nic->mbox.lock);
	req = otx2_mbox_alloc_msg_npc_install_flow(&nic->mbox);
	if (!req) {
		mutex_unlock(&nic->mbox.lock);
		rc = -ENOMEM;
		goto free_leaf;
	}

	memcpy(&dummy.hdr, &req->hdr, sizeof(struct mbox_msghdr));
	memcpy(req, &dummy, sizeof(struct npc_install_flow_req));
	req->channel = nic->hw.rx_chan_base;
	req->entry = flow_cfg->flow_ent[mcam_idx];
	req->intf = NIX_INTF_RX;
	req->set_cntr = 1;
	new_node->entry = req->entry;

	/* Send message to AF */
	rc = otx2_sync_mbox_msg(&nic->mbox);
	if (rc) {
		NL_SET_ERR_MSG_MOD(extack, "Failed to install MCAM flow entry");
		mutex_unlock(&nic->mbox.lock);
		goto free_leaf;
	}

	mutex_unlock(&nic->mbox.lock);
	memcpy(&new_node->req, req, sizeof(struct npc_install_flow_req));

	flow_cfg->nr_flows++;
	return 0;

free_leaf:
	otx2_tc_del_from_flow_list(flow_cfg, new_node);
	kfree_rcu(new_node, rcu);
	if (new_node->is_act_police) {
		mutex_lock(&nic->mbox.lock);

		err = cn10k_map_unmap_rq_policer(nic, new_node->rq,
						 new_node->leaf_profile, false);
		if (err)
			netdev_err(nic->netdev,
				   "Unmapping RQ %d & profile %d failed\n",
				   new_node->rq, new_node->leaf_profile);
		err = cn10k_free_leaf_profile(nic, new_node->leaf_profile);
		if (err)
			netdev_err(nic->netdev,
				   "Unable to free leaf bandwidth profile(%d)\n",
				   new_node->leaf_profile);

		__clear_bit(new_node->rq, &nic->rq_bmap);

		mutex_unlock(&nic->mbox.lock);
	}

	return rc;
}

static int otx2_tc_get_flow_stats(struct otx2_nic *nic,
				  struct flow_cls_offload *tc_flow_cmd)
{
	struct npc_mcam_get_stats_req *req;
	struct npc_mcam_get_stats_rsp *rsp;
	struct otx2_tc_flow_stats *stats;
	struct otx2_tc_flow *flow_node;
	int err;

	flow_node = otx2_tc_get_entry_by_cookie(nic->flow_cfg, tc_flow_cmd->cookie);
	if (!flow_node) {
		netdev_info(nic->netdev, "tc flow not found for cookie %lx",
			    tc_flow_cmd->cookie);
		return -EINVAL;
	}

	mutex_lock(&nic->mbox.lock);

	req = otx2_mbox_alloc_msg_npc_mcam_entry_stats(&nic->mbox);
	if (!req) {
		mutex_unlock(&nic->mbox.lock);
		return -ENOMEM;
	}

	req->entry = flow_node->entry;

	err = otx2_sync_mbox_msg(&nic->mbox);
	if (err) {
		netdev_err(nic->netdev, "Failed to get stats for MCAM flow entry %d\n",
			   req->entry);
		mutex_unlock(&nic->mbox.lock);
		return -EFAULT;
	}

	rsp = (struct npc_mcam_get_stats_rsp *)otx2_mbox_get_rsp
		(&nic->mbox.mbox, 0, &req->hdr);
	if (IS_ERR(rsp)) {
		mutex_unlock(&nic->mbox.lock);
		return PTR_ERR(rsp);
	}

	mutex_unlock(&nic->mbox.lock);

	if (!rsp->stat_ena)
		return -EINVAL;

	stats = &flow_node->stats;

	spin_lock(&flow_node->lock);
	flow_stats_update(&tc_flow_cmd->stats, 0x0, rsp->stat - stats->pkts, 0x0, 0x0,
			  FLOW_ACTION_HW_STATS_IMMEDIATE);
	stats->pkts = rsp->stat;
	spin_unlock(&flow_node->lock);

	return 0;
}

static int otx2_setup_tc_cls_flower(struct otx2_nic *nic,
				    struct flow_cls_offload *cls_flower)
{
	switch (cls_flower->command) {
	case FLOW_CLS_REPLACE:
		return otx2_tc_add_flow(nic, cls_flower);
	case FLOW_CLS_DESTROY:
		return otx2_tc_del_flow(nic, cls_flower);
	case FLOW_CLS_STATS:
		return otx2_tc_get_flow_stats(nic, cls_flower);
	default:
		return -EOPNOTSUPP;
	}
}

static int otx2_tc_ingress_matchall_install(struct otx2_nic *nic,
					    struct tc_cls_matchall_offload *cls)
{
	struct netlink_ext_ack *extack = cls->common.extack;
	struct flow_action *actions = &cls->rule->action;
	struct flow_action_entry *entry;
	u64 rate;
	int err;

	err = otx2_tc_validate_flow(nic, actions, extack);
	if (err)
		return err;

	if (nic->flags & OTX2_FLAG_TC_MATCHALL_INGRESS_ENABLED) {
		NL_SET_ERR_MSG_MOD(extack,
				   "Only one ingress MATCHALL ratelimitter can be offloaded");
		return -ENOMEM;
	}

	entry = &cls->rule->action.entries[0];
	switch (entry->id) {
	case FLOW_ACTION_POLICE:
		/* Ingress ratelimiting is not supported on OcteonTx2 */
		if (is_dev_otx2(nic->pdev)) {
			NL_SET_ERR_MSG_MOD(extack,
					   "Ingress policing not supported on this platform");
			return -EOPNOTSUPP;
		}

		err = cn10k_alloc_matchall_ipolicer(nic);
		if (err)
			return err;

		/* Convert to bits per second */
		rate = entry->police.rate_bytes_ps * 8;
		err = cn10k_set_matchall_ipolicer_rate(nic, entry->police.burst, rate);
		if (err)
			return err;
		nic->flags |= OTX2_FLAG_TC_MATCHALL_INGRESS_ENABLED;
		break;
	default:
		NL_SET_ERR_MSG_MOD(extack,
				   "Only police action supported with Ingress MATCHALL offload");
		return -EOPNOTSUPP;
	}

	return 0;
}

static int otx2_tc_ingress_matchall_delete(struct otx2_nic *nic,
					   struct tc_cls_matchall_offload *cls)
{
	struct netlink_ext_ack *extack = cls->common.extack;
	int err;

	if (nic->flags & OTX2_FLAG_INTF_DOWN) {
		NL_SET_ERR_MSG_MOD(extack, "Interface not initialized");
		return -EINVAL;
	}

	err = cn10k_free_matchall_ipolicer(nic);
	nic->flags &= ~OTX2_FLAG_TC_MATCHALL_INGRESS_ENABLED;
	return err;
}

static int otx2_setup_tc_ingress_matchall(struct otx2_nic *nic,
					  struct tc_cls_matchall_offload *cls_matchall)
{
	switch (cls_matchall->command) {
	case TC_CLSMATCHALL_REPLACE:
		return otx2_tc_ingress_matchall_install(nic, cls_matchall);
	case TC_CLSMATCHALL_DESTROY:
		return otx2_tc_ingress_matchall_delete(nic, cls_matchall);
	case TC_CLSMATCHALL_STATS:
	default:
		break;
	}

	return -EOPNOTSUPP;
}

static int otx2_setup_tc_block_ingress_cb(enum tc_setup_type type,
					  void *type_data, void *cb_priv)
{
	struct otx2_nic *nic = cb_priv;
	bool ntuple;

	if (!tc_cls_can_offload_and_chain0(nic->netdev, type_data))
		return -EOPNOTSUPP;

	ntuple = nic->netdev->features & NETIF_F_NTUPLE;
	switch (type) {
	case TC_SETUP_CLSFLOWER:
		if (ntuple) {
			netdev_warn(nic->netdev,
				    "Can't install TC flower offload rule when NTUPLE is active");
			return -EOPNOTSUPP;
		}

		return otx2_setup_tc_cls_flower(nic, type_data);
	case TC_SETUP_CLSMATCHALL:
		return otx2_setup_tc_ingress_matchall(nic, type_data);
	default:
		break;
	}

	return -EOPNOTSUPP;
}

static int otx2_setup_tc_egress_matchall(struct otx2_nic *nic,
					 struct tc_cls_matchall_offload *cls_matchall)
{
	switch (cls_matchall->command) {
	case TC_CLSMATCHALL_REPLACE:
		return otx2_tc_egress_matchall_install(nic, cls_matchall);
	case TC_CLSMATCHALL_DESTROY:
		return otx2_tc_egress_matchall_delete(nic, cls_matchall);
	case TC_CLSMATCHALL_STATS:
	default:
		break;
	}

	return -EOPNOTSUPP;
}

static int otx2_setup_tc_block_egress_cb(enum tc_setup_type type,
					 void *type_data, void *cb_priv)
{
	struct otx2_nic *nic = cb_priv;

	if (!tc_cls_can_offload_and_chain0(nic->netdev, type_data))
		return -EOPNOTSUPP;

	switch (type) {
	case TC_SETUP_CLSMATCHALL:
		return otx2_setup_tc_egress_matchall(nic, type_data);
	default:
		break;
	}

	return -EOPNOTSUPP;
}

static LIST_HEAD(otx2_block_cb_list);

static int otx2_setup_tc_block(struct net_device *netdev,
			       struct flow_block_offload *f)
{
	struct otx2_nic *nic = netdev_priv(netdev);
	flow_setup_cb_t *cb;
	bool ingress;

	if (f->block_shared)
		return -EOPNOTSUPP;

	if (f->binder_type == FLOW_BLOCK_BINDER_TYPE_CLSACT_INGRESS) {
		cb = otx2_setup_tc_block_ingress_cb;
		ingress = true;
	} else if (f->binder_type == FLOW_BLOCK_BINDER_TYPE_CLSACT_EGRESS) {
		cb = otx2_setup_tc_block_egress_cb;
		ingress = false;
	} else {
		return -EOPNOTSUPP;
	}

	return flow_block_cb_setup_simple(f, &otx2_block_cb_list, cb,
					  nic, nic, ingress);
}

int otx2_setup_tc(struct net_device *netdev, enum tc_setup_type type,
		  void *type_data)
{
	switch (type) {
	case TC_SETUP_BLOCK:
		return otx2_setup_tc_block(netdev, type_data);
	case TC_SETUP_QDISC_HTB:
		return otx2_setup_tc_htb(netdev, type_data);
	default:
		return -EOPNOTSUPP;
	}
}
EXPORT_SYMBOL(otx2_setup_tc);

int otx2_init_tc(struct otx2_nic *nic)
{
	/* Exclude receive queue 0 being used for police action */
	set_bit(0, &nic->rq_bmap);

	if (!nic->flow_cfg) {
		netdev_err(nic->netdev,
			   "Can't init TC, nic->flow_cfg is not setup\n");
		return -EINVAL;
	}

	return 0;
}
EXPORT_SYMBOL(otx2_init_tc);

void otx2_shutdown_tc(struct otx2_nic *nic)
{
	otx2_destroy_tc_flow_list(nic);
}
EXPORT_SYMBOL(otx2_shutdown_tc);

static void otx2_tc_config_ingress_rule(struct otx2_nic *nic,
					struct otx2_tc_flow *node)
{
	struct npc_install_flow_req *req;

	if (otx2_tc_act_set_hw_police(nic, node))
		return;

	mutex_lock(&nic->mbox.lock);

	req = otx2_mbox_alloc_msg_npc_install_flow(&nic->mbox);
	if (!req)
		goto err;

	memcpy(req, &node->req, sizeof(struct npc_install_flow_req));

	if (otx2_sync_mbox_msg(&nic->mbox))
		netdev_err(nic->netdev,
			   "Failed to install MCAM flow entry for ingress rule");
err:
	mutex_unlock(&nic->mbox.lock);
}

void otx2_tc_apply_ingress_police_rules(struct otx2_nic *nic)
{
	struct otx2_flow_config *flow_cfg = nic->flow_cfg;
	struct otx2_tc_flow *node;

	/* If any ingress policer rules exist for the interface then
	 * apply those rules. Ingress policer rules depend on bandwidth
	 * profiles linked to the receive queues. Since no receive queues
	 * exist when interface is down, ingress policer rules are stored
	 * and configured in hardware after all receive queues are allocated
	 * in otx2_open.
	 */
	list_for_each_entry(node, &flow_cfg->flow_list_tc, list) {
		if (node->is_act_police)
			otx2_tc_config_ingress_rule(nic, node);
	}
}
EXPORT_SYMBOL(otx2_tc_apply_ingress_police_rules);<|MERGE_RESOLUTION|>--- conflicted
+++ resolved
@@ -1033,7 +1033,6 @@
 }
 
 static int otx2_add_mcam_flow_entry(struct otx2_nic *nic, struct npc_install_flow_req *req)
-<<<<<<< HEAD
 {
 	struct npc_install_flow_req *tmp_req;
 	int err;
@@ -1061,35 +1060,6 @@
 
 static int otx2_del_mcam_flow_entry(struct otx2_nic *nic, u16 entry, u16 *cntr_val)
 {
-=======
-{
-	struct npc_install_flow_req *tmp_req;
-	int err;
-
-	mutex_lock(&nic->mbox.lock);
-	tmp_req = otx2_mbox_alloc_msg_npc_install_flow(&nic->mbox);
-	if (!tmp_req) {
-		mutex_unlock(&nic->mbox.lock);
-		return -ENOMEM;
-	}
-
-	memcpy(tmp_req, req, sizeof(struct npc_install_flow_req));
-	/* Send message to AF */
-	err = otx2_sync_mbox_msg(&nic->mbox);
-	if (err) {
-		netdev_err(nic->netdev, "Failed to install MCAM flow entry %d\n",
-			   req->entry);
-		mutex_unlock(&nic->mbox.lock);
-		return -EFAULT;
-	}
-
-	mutex_unlock(&nic->mbox.lock);
-	return 0;
-}
-
-static int otx2_del_mcam_flow_entry(struct otx2_nic *nic, u16 entry, u16 *cntr_val)
-{
->>>>>>> 0c383648
 	struct npc_delete_flow_rsp *rsp;
 	struct npc_delete_flow_req *req;
 	int err;
