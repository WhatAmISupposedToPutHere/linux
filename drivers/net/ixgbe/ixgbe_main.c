--- conflicted
+++ resolved
@@ -52,11 +52,7 @@
 static const char ixgbe_driver_string[] =
 			      "Intel(R) 10 Gigabit PCI Express Network Driver";
 
-<<<<<<< HEAD
-#define DRV_VERSION "3.0.12-k2"
-=======
 #define DRV_VERSION "3.2.9-k2"
->>>>>>> 47ae63e0
 const char ixgbe_driver_version[] = DRV_VERSION;
 static char ixgbe_copyright[] = "Copyright (c) 1999-2010 Intel Corporation.";
 
@@ -738,7 +734,6 @@
 			xoff[i] = IXGBE_READ_REG(hw, IXGBE_PXOFFRXCNT(i));
 		}
 		hwstats->pxoffrxc[i] += xoff[i];
-<<<<<<< HEAD
 	}
 
 	/* disarm tx queues that have received xoff frames */
@@ -758,27 +753,6 @@
 
 static u64 ixgbe_get_tx_pending(struct ixgbe_ring *ring)
 {
-=======
-	}
-
-	/* disarm tx queues that have received xoff frames */
-	for (i = 0; i < adapter->num_tx_queues; i++) {
-		struct ixgbe_ring *tx_ring = adapter->tx_ring[i];
-		u32 tc = ixgbe_dcb_txq_to_tc(adapter, tx_ring->reg_idx);
-
-		if (xoff[tc])
-			clear_bit(__IXGBE_HANG_CHECK_ARMED, &tx_ring->state);
-	}
-}
-
-static u64 ixgbe_get_tx_completed(struct ixgbe_ring *ring)
-{
-	return ring->tx_stats.completed;
-}
-
-static u64 ixgbe_get_tx_pending(struct ixgbe_ring *ring)
-{
->>>>>>> 47ae63e0
 	struct ixgbe_adapter *adapter = netdev_priv(ring->netdev);
 	struct ixgbe_hw *hw = &adapter->hw;
 
@@ -1020,7 +994,6 @@
 		ixgbe_update_tx_dca(adapter, adapter->tx_ring[r_idx], cpu);
 		r_idx = find_next_bit(q_vector->txr_idx, adapter->num_tx_queues,
 				      r_idx + 1);
-<<<<<<< HEAD
 	}
 
 	r_idx = find_first_bit(q_vector->rxr_idx, adapter->num_rx_queues);
@@ -1030,17 +1003,6 @@
 				      r_idx + 1);
 	}
 
-=======
-	}
-
-	r_idx = find_first_bit(q_vector->rxr_idx, adapter->num_rx_queues);
-	for (i = 0; i < q_vector->rxr_count; i++) {
-		ixgbe_update_rx_dca(adapter, adapter->rx_ring[r_idx], cpu);
-		r_idx = find_next_bit(q_vector->rxr_idx, adapter->num_rx_queues,
-				      r_idx + 1);
-	}
-
->>>>>>> 47ae63e0
 	q_vector->cpu = cpu;
 out_no_update:
 	put_cpu();
