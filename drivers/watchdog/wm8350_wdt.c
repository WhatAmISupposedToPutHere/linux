--- conflicted
+++ resolved
@@ -124,93 +124,7 @@
 	.identity = "WM8350 Watchdog",
 };
 
-<<<<<<< HEAD
-static long wm8350_wdt_ioctl(struct file *file, unsigned int cmd,
-			     unsigned long arg)
-{
-	struct wm8350 *wm8350 = get_wm8350();
-	int ret = -ENOTTY, time, i;
-	void __user *argp = (void __user *)arg;
-	int __user *p = argp;
-	u16 reg;
-
-	switch (cmd) {
-	case WDIOC_GETSUPPORT:
-		ret = copy_to_user(argp, &ident, sizeof(ident)) ? -EFAULT : 0;
-		break;
-
-	case WDIOC_GETSTATUS:
-	case WDIOC_GETBOOTSTATUS:
-		ret = put_user(0, p);
-		break;
-
-	case WDIOC_SETOPTIONS:
-	{
-		int options;
-
-		if (get_user(options, p))
-			return -EFAULT;
-
-		ret = -EINVAL;
-
-		/* Setting both simultaneously means at least one must fail */
-		if (options == WDIOS_DISABLECARD)
-			ret = wm8350_wdt_stop(wm8350);
-
-		if (options == WDIOS_ENABLECARD)
-			ret = wm8350_wdt_start(wm8350);
-		break;
-	}
-
-	case WDIOC_KEEPALIVE:
-		ret = wm8350_wdt_kick(wm8350);
-		break;
-
-	case WDIOC_SETTIMEOUT:
-		ret = get_user(time, p);
-		if (ret)
-			break;
-
-		if (time == 0) {
-			if (nowayout)
-				ret = -EINVAL;
-			else
-				wm8350_wdt_stop(wm8350);
-			break;
-		}
-
-		for (i = 0; i < ARRAY_SIZE(wm8350_wdt_cfgs); i++)
-			if (wm8350_wdt_cfgs[i].time == time)
-				break;
-		if (i == ARRAY_SIZE(wm8350_wdt_cfgs))
-			ret = -EINVAL;
-		else
-			ret = wm8350_wdt_set_timeout(wm8350,
-						     wm8350_wdt_cfgs[i].val);
-		break;
-
-	case WDIOC_GETTIMEOUT:
-		reg = wm8350_reg_read(wm8350, WM8350_SYSTEM_CONTROL_2);
-		reg &= WM8350_WDOG_TO_MASK;
-		for (i = 0; i < ARRAY_SIZE(wm8350_wdt_cfgs); i++)
-			if (wm8350_wdt_cfgs[i].val == reg)
-				break;
-		if (i == ARRAY_SIZE(wm8350_wdt_cfgs)) {
-			dev_warn(wm8350->dev,
-				 "Unknown watchdog configuration: %x\n", reg);
-			ret = -EINVAL;
-		} else
-			ret = put_user(wm8350_wdt_cfgs[i].time, p);
-
-	}
-
-	return ret;
-}
-
-static const struct file_operations wm8350_wdt_fops = {
-=======
 static const struct watchdog_ops wm8350_wdt_ops = {
->>>>>>> e9676695
 	.owner = THIS_MODULE,
 	.start = wm8350_wdt_start,
 	.stop = wm8350_wdt_stop,
