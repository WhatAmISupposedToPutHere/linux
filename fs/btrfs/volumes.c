--- conflicted
+++ resolved
@@ -5928,10 +5928,7 @@
 	u64 stripe_len;
 	u64 raid56_full_stripe_start = (u64)-1;
 	int data_stripes;
-<<<<<<< HEAD
-=======
 	int ret = 0;
->>>>>>> bb831786
 
 	ASSERT(op != BTRFS_MAP_DISCARD);
 
@@ -5952,13 +5949,8 @@
 		btrfs_crit(fs_info,
 "stripe math has gone wrong, stripe_offset=%llu offset=%llu start=%llu logical=%llu stripe_len=%llu",
 			stripe_offset, offset, em->start, logical, stripe_len);
-<<<<<<< HEAD
-		free_extent_map(em);
-		return -EINVAL;
-=======
 		ret = -EINVAL;
 		goto out;
->>>>>>> bb831786
 	}
 
 	/* stripe_offset is the offset of this block in its stripe */
@@ -6005,14 +5997,10 @@
 	io_geom->stripe_offset = stripe_offset;
 	io_geom->raid56_stripe_offset = raid56_full_stripe_start;
 
-<<<<<<< HEAD
-	return 0;
-=======
 out:
 	/* once for us */
 	free_extent_map(em);
 	return ret;
->>>>>>> bb831786
 }
 
 static int __btrfs_map_block(struct btrfs_fs_info *fs_info,
