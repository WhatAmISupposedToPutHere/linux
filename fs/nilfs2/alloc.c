// SPDX-License-Identifier: GPL-2.0+
/*
 * NILFS dat/inode allocator
 *
 * Copyright (C) 2006-2008 Nippon Telegraph and Telephone Corporation.
 *
 * Originally written by Koji Sato.
 * Two allocators were unified by Ryusuke Konishi and Amagai Yoshiji.
 */

#include <linux/types.h>
#include <linux/buffer_head.h>
#include <linux/fs.h>
#include <linux/bitops.h>
#include <linux/slab.h>
#include "mdt.h"
#include "alloc.h"


/**
 * nilfs_palloc_groups_per_desc_block - get the number of groups that a group
 *					descriptor block can maintain
 * @inode: inode of metadata file using this allocator
 */
static inline unsigned long
nilfs_palloc_groups_per_desc_block(const struct inode *inode)
{
	return i_blocksize(inode) /
		sizeof(struct nilfs_palloc_group_desc);
}

/**
 * nilfs_palloc_groups_count - get maximum number of groups
 * @inode: inode of metadata file using this allocator
 */
static inline unsigned long
nilfs_palloc_groups_count(const struct inode *inode)
{
	return 1UL << (BITS_PER_LONG - (inode->i_blkbits + 3 /* log2(8) */));
}

/**
 * nilfs_palloc_init_blockgroup - initialize private variables for allocator
 * @inode: inode of metadata file using this allocator
 * @entry_size: size of the persistent object
 */
int nilfs_palloc_init_blockgroup(struct inode *inode, unsigned int entry_size)
{
	struct nilfs_mdt_info *mi = NILFS_MDT(inode);

	mi->mi_bgl = kmalloc(sizeof(*mi->mi_bgl), GFP_NOFS);
	if (!mi->mi_bgl)
		return -ENOMEM;

	bgl_lock_init(mi->mi_bgl);

	nilfs_mdt_set_entry_size(inode, entry_size, 0);

	mi->mi_blocks_per_group =
		DIV_ROUND_UP(nilfs_palloc_entries_per_group(inode),
			     mi->mi_entries_per_block) + 1;
		/*
		 * Number of blocks in a group including entry blocks
		 * and a bitmap block
		 */
	mi->mi_blocks_per_desc_block =
		nilfs_palloc_groups_per_desc_block(inode) *
		mi->mi_blocks_per_group + 1;
		/*
		 * Number of blocks per descriptor including the
		 * descriptor block
		 */
	return 0;
}

/**
 * nilfs_palloc_group - get group number and offset from an entry number
 * @inode: inode of metadata file using this allocator
 * @nr: serial number of the entry (e.g. inode number)
 * @offset: pointer to store offset number in the group
 */
static unsigned long nilfs_palloc_group(const struct inode *inode, __u64 nr,
					unsigned long *offset)
{
	__u64 group = nr;

	*offset = do_div(group, nilfs_palloc_entries_per_group(inode));
	return group;
}

/**
 * nilfs_palloc_desc_blkoff - get block offset of a group descriptor block
 * @inode: inode of metadata file using this allocator
 * @group: group number
 *
 * nilfs_palloc_desc_blkoff() returns block offset of the descriptor
 * block which contains a descriptor of the specified group.
 */
static unsigned long
nilfs_palloc_desc_blkoff(const struct inode *inode, unsigned long group)
{
	unsigned long desc_block =
		group / nilfs_palloc_groups_per_desc_block(inode);
	return desc_block * NILFS_MDT(inode)->mi_blocks_per_desc_block;
}

/**
 * nilfs_palloc_bitmap_blkoff - get block offset of a bitmap block
 * @inode: inode of metadata file using this allocator
 * @group: group number
 *
 * nilfs_palloc_bitmap_blkoff() returns block offset of the bitmap
 * block used to allocate/deallocate entries in the specified group.
 */
static unsigned long
nilfs_palloc_bitmap_blkoff(const struct inode *inode, unsigned long group)
{
	unsigned long desc_offset =
		group % nilfs_palloc_groups_per_desc_block(inode);
	return nilfs_palloc_desc_blkoff(inode, group) + 1 +
		desc_offset * NILFS_MDT(inode)->mi_blocks_per_group;
}

/**
 * nilfs_palloc_group_desc_nfrees - get the number of free entries in a group
 * @desc: pointer to descriptor structure for the group
 * @lock: spin lock protecting @desc
 */
static unsigned long
nilfs_palloc_group_desc_nfrees(const struct nilfs_palloc_group_desc *desc,
			       spinlock_t *lock)
{
	unsigned long nfree;

	spin_lock(lock);
	nfree = le32_to_cpu(desc->pg_nfrees);
	spin_unlock(lock);
	return nfree;
}

/**
 * nilfs_palloc_group_desc_add_entries - adjust count of free entries
 * @desc: pointer to descriptor structure for the group
 * @lock: spin lock protecting @desc
 * @n: delta to be added
 */
static u32
nilfs_palloc_group_desc_add_entries(struct nilfs_palloc_group_desc *desc,
				    spinlock_t *lock, u32 n)
{
	u32 nfree;

	spin_lock(lock);
	le32_add_cpu(&desc->pg_nfrees, n);
	nfree = le32_to_cpu(desc->pg_nfrees);
	spin_unlock(lock);
	return nfree;
}

/**
 * nilfs_palloc_entry_blkoff - get block offset of an entry block
 * @inode: inode of metadata file using this allocator
 * @nr: serial number of the entry (e.g. inode number)
 */
static unsigned long
nilfs_palloc_entry_blkoff(const struct inode *inode, __u64 nr)
{
	unsigned long group, group_offset;

	group = nilfs_palloc_group(inode, nr, &group_offset);

	return nilfs_palloc_bitmap_blkoff(inode, group) + 1 +
		group_offset / NILFS_MDT(inode)->mi_entries_per_block;
}

/**
 * nilfs_palloc_desc_block_init - initialize buffer of a group descriptor block
 * @inode: inode of metadata file
 * @bh: buffer head of the buffer to be initialized
 * @kaddr: kernel address mapped for the page including the buffer
 */
static void nilfs_palloc_desc_block_init(struct inode *inode,
					 struct buffer_head *bh, void *kaddr)
{
	struct nilfs_palloc_group_desc *desc = kaddr + bh_offset(bh);
	unsigned long n = nilfs_palloc_groups_per_desc_block(inode);
	__le32 nfrees;

	nfrees = cpu_to_le32(nilfs_palloc_entries_per_group(inode));
	while (n-- > 0) {
		desc->pg_nfrees = nfrees;
		desc++;
	}
}

static int nilfs_palloc_get_block(struct inode *inode, unsigned long blkoff,
				  int create,
				  void (*init_block)(struct inode *,
						     struct buffer_head *,
						     void *),
				  struct buffer_head **bhp,
				  struct nilfs_bh_assoc *prev,
				  spinlock_t *lock)
{
	int ret;

	spin_lock(lock);
	if (prev->bh && blkoff == prev->blkoff &&
	    likely(buffer_uptodate(prev->bh))) {
		get_bh(prev->bh);
		*bhp = prev->bh;
		spin_unlock(lock);
		return 0;
	}
	spin_unlock(lock);

	ret = nilfs_mdt_get_block(inode, blkoff, create, init_block, bhp);
	if (!ret) {
		spin_lock(lock);
		/*
		 * The following code must be safe for change of the
		 * cache contents during the get block call.
		 */
		brelse(prev->bh);
		get_bh(*bhp);
		prev->bh = *bhp;
		prev->blkoff = blkoff;
		spin_unlock(lock);
	}
	return ret;
}

/**
 * nilfs_palloc_delete_block - delete a block on the persistent allocator file
 * @inode: inode of metadata file using this allocator
 * @blkoff: block offset
 * @prev: nilfs_bh_assoc struct of the last used buffer
 * @lock: spin lock protecting @prev
 */
static int nilfs_palloc_delete_block(struct inode *inode, unsigned long blkoff,
				     struct nilfs_bh_assoc *prev,
				     spinlock_t *lock)
{
	spin_lock(lock);
	if (prev->bh && blkoff == prev->blkoff) {
		brelse(prev->bh);
		prev->bh = NULL;
	}
	spin_unlock(lock);
	return nilfs_mdt_delete_block(inode, blkoff);
}

/**
 * nilfs_palloc_get_desc_block - get buffer head of a group descriptor block
 * @inode: inode of metadata file using this allocator
 * @group: group number
 * @create: create flag
 * @bhp: pointer to store the resultant buffer head
 */
static int nilfs_palloc_get_desc_block(struct inode *inode,
				       unsigned long group,
				       int create, struct buffer_head **bhp)
{
	struct nilfs_palloc_cache *cache = NILFS_MDT(inode)->mi_palloc_cache;

	return nilfs_palloc_get_block(inode,
				      nilfs_palloc_desc_blkoff(inode, group),
				      create, nilfs_palloc_desc_block_init,
				      bhp, &cache->prev_desc, &cache->lock);
}

/**
 * nilfs_palloc_get_bitmap_block - get buffer head of a bitmap block
 * @inode: inode of metadata file using this allocator
 * @group: group number
 * @create: create flag
 * @bhp: pointer to store the resultant buffer head
 */
static int nilfs_palloc_get_bitmap_block(struct inode *inode,
					 unsigned long group,
					 int create, struct buffer_head **bhp)
{
	struct nilfs_palloc_cache *cache = NILFS_MDT(inode)->mi_palloc_cache;

	return nilfs_palloc_get_block(inode,
				      nilfs_palloc_bitmap_blkoff(inode, group),
				      create, NULL, bhp,
				      &cache->prev_bitmap, &cache->lock);
}

/**
 * nilfs_palloc_delete_bitmap_block - delete a bitmap block
 * @inode: inode of metadata file using this allocator
 * @group: group number
 */
static int nilfs_palloc_delete_bitmap_block(struct inode *inode,
					    unsigned long group)
{
	struct nilfs_palloc_cache *cache = NILFS_MDT(inode)->mi_palloc_cache;

	return nilfs_palloc_delete_block(inode,
					 nilfs_palloc_bitmap_blkoff(inode,
								    group),
					 &cache->prev_bitmap, &cache->lock);
}

/**
 * nilfs_palloc_get_entry_block - get buffer head of an entry block
 * @inode: inode of metadata file using this allocator
 * @nr: serial number of the entry (e.g. inode number)
 * @create: create flag
 * @bhp: pointer to store the resultant buffer head
 */
int nilfs_palloc_get_entry_block(struct inode *inode, __u64 nr,
				 int create, struct buffer_head **bhp)
{
	struct nilfs_palloc_cache *cache = NILFS_MDT(inode)->mi_palloc_cache;

	return nilfs_palloc_get_block(inode,
				      nilfs_palloc_entry_blkoff(inode, nr),
				      create, NULL, bhp,
				      &cache->prev_entry, &cache->lock);
}

/**
 * nilfs_palloc_delete_entry_block - delete an entry block
 * @inode: inode of metadata file using this allocator
 * @nr: serial number of the entry
 */
static int nilfs_palloc_delete_entry_block(struct inode *inode, __u64 nr)
{
	struct nilfs_palloc_cache *cache = NILFS_MDT(inode)->mi_palloc_cache;

	return nilfs_palloc_delete_block(inode,
					 nilfs_palloc_entry_blkoff(inode, nr),
					 &cache->prev_entry, &cache->lock);
}

/**
 * nilfs_palloc_block_get_group_desc - get kernel address of a group descriptor
 * @inode: inode of metadata file using this allocator
 * @group: group number
 * @bh: buffer head of the buffer storing the group descriptor block
 * @kaddr: kernel address mapped for the page including the buffer
 */
static struct nilfs_palloc_group_desc *
nilfs_palloc_block_get_group_desc(const struct inode *inode,
				  unsigned long group,
				  const struct buffer_head *bh, void *kaddr)
{
	return (struct nilfs_palloc_group_desc *)(kaddr + bh_offset(bh)) +
		group % nilfs_palloc_groups_per_desc_block(inode);
}

/**
 * nilfs_palloc_block_get_entry - get kernel address of an entry
 * @inode: inode of metadata file using this allocator
 * @nr: serial number of the entry (e.g. inode number)
 * @bh: buffer head of the buffer storing the entry block
 * @kaddr: kernel address mapped for the page including the buffer
 */
void *nilfs_palloc_block_get_entry(const struct inode *inode, __u64 nr,
				   const struct buffer_head *bh, void *kaddr)
{
	unsigned long entry_offset, group_offset;

	nilfs_palloc_group(inode, nr, &group_offset);
	entry_offset = group_offset % NILFS_MDT(inode)->mi_entries_per_block;

	return kaddr + bh_offset(bh) +
		entry_offset * NILFS_MDT(inode)->mi_entry_size;
}

/**
 * nilfs_palloc_find_available_slot - find available slot in a group
 * @bitmap: bitmap of the group
 * @target: offset number of an entry in the group (start point)
 * @bsize: size in bits
 * @lock: spin lock protecting @bitmap
 * @wrap: whether to wrap around
 */
static int nilfs_palloc_find_available_slot(unsigned char *bitmap,
					    unsigned long target,
					    unsigned int bsize,
					    spinlock_t *lock, bool wrap)
{
	int pos, end = bsize;

	if (likely(target < bsize)) {
		pos = target;
		do {
			pos = nilfs_find_next_zero_bit(bitmap, end, pos);
			if (pos >= end)
				break;
			if (!nilfs_set_bit_atomic(lock, pos, bitmap))
				return pos;
		} while (++pos < end);

		end = target;
	}
	if (!wrap)
		return -ENOSPC;

	/* wrap around */
	for (pos = 0; pos < end; pos++) {
		pos = nilfs_find_next_zero_bit(bitmap, end, pos);
		if (pos >= end)
			break;
		if (!nilfs_set_bit_atomic(lock, pos, bitmap))
			return pos;
	}

	return -ENOSPC;
}

/**
 * nilfs_palloc_rest_groups_in_desc_block - get the remaining number of groups
 *					    in a group descriptor block
 * @inode: inode of metadata file using this allocator
 * @curr: current group number
 * @max: maximum number of groups
 */
static unsigned long
nilfs_palloc_rest_groups_in_desc_block(const struct inode *inode,
				       unsigned long curr, unsigned long max)
{
	return min_t(unsigned long,
		     nilfs_palloc_groups_per_desc_block(inode) -
		     curr % nilfs_palloc_groups_per_desc_block(inode),
		     max - curr + 1);
}

/**
 * nilfs_palloc_count_desc_blocks - count descriptor blocks number
 * @inode: inode of metadata file using this allocator
 * @desc_blocks: descriptor blocks number [out]
 */
static int nilfs_palloc_count_desc_blocks(struct inode *inode,
					    unsigned long *desc_blocks)
{
	__u64 blknum;
	int ret;

	ret = nilfs_bmap_last_key(NILFS_I(inode)->i_bmap, &blknum);
	if (likely(!ret))
		*desc_blocks = DIV_ROUND_UP(
			(unsigned long)blknum,
			NILFS_MDT(inode)->mi_blocks_per_desc_block);
	return ret;
}

/**
 * nilfs_palloc_mdt_file_can_grow - check potential opportunity for
 *					MDT file growing
 * @inode: inode of metadata file using this allocator
 * @desc_blocks: known current descriptor blocks count
 */
static inline bool nilfs_palloc_mdt_file_can_grow(struct inode *inode,
						    unsigned long desc_blocks)
{
	return (nilfs_palloc_groups_per_desc_block(inode) * desc_blocks) <
			nilfs_palloc_groups_count(inode);
}

/**
 * nilfs_palloc_count_max_entries - count max number of entries that can be
 *					described by descriptor blocks count
 * @inode: inode of metadata file using this allocator
 * @nused: current number of used entries
 * @nmaxp: max number of entries [out]
 */
int nilfs_palloc_count_max_entries(struct inode *inode, u64 nused, u64 *nmaxp)
{
	unsigned long desc_blocks = 0;
	u64 entries_per_desc_block, nmax;
	int err;

	err = nilfs_palloc_count_desc_blocks(inode, &desc_blocks);
	if (unlikely(err))
		return err;

	entries_per_desc_block = (u64)nilfs_palloc_entries_per_group(inode) *
				nilfs_palloc_groups_per_desc_block(inode);
	nmax = entries_per_desc_block * desc_blocks;

	if (nused == nmax &&
			nilfs_palloc_mdt_file_can_grow(inode, desc_blocks))
		nmax += entries_per_desc_block;

	if (nused > nmax)
		return -ERANGE;

	*nmaxp = nmax;
	return 0;
}

/**
 * nilfs_palloc_prepare_alloc_entry - prepare to allocate a persistent object
 * @inode: inode of metadata file using this allocator
 * @req: nilfs_palloc_req structure exchanged for the allocation
 * @wrap: whether to wrap around
 */
int nilfs_palloc_prepare_alloc_entry(struct inode *inode,
				     struct nilfs_palloc_req *req, bool wrap)
{
	struct buffer_head *desc_bh, *bitmap_bh;
	struct nilfs_palloc_group_desc *desc;
	unsigned char *bitmap;
	void *desc_kaddr, *bitmap_kaddr;
	unsigned long group, maxgroup, ngroups;
	unsigned long group_offset, maxgroup_offset;
	unsigned long n, entries_per_group;
	unsigned long i, j;
	spinlock_t *lock;
	int pos, ret;

	ngroups = nilfs_palloc_groups_count(inode);
	maxgroup = ngroups - 1;
	group = nilfs_palloc_group(inode, req->pr_entry_nr, &group_offset);
	entries_per_group = nilfs_palloc_entries_per_group(inode);

	for (i = 0; i < ngroups; i += n) {
		if (group >= ngroups && wrap) {
			/* wrap around */
			group = 0;
			maxgroup = nilfs_palloc_group(inode, req->pr_entry_nr,
						      &maxgroup_offset) - 1;
		}
		ret = nilfs_palloc_get_desc_block(inode, group, 1, &desc_bh);
		if (ret < 0)
			return ret;
		desc_kaddr = kmap_local_page(desc_bh->b_page);
		desc = nilfs_palloc_block_get_group_desc(
			inode, group, desc_bh, desc_kaddr);
		n = nilfs_palloc_rest_groups_in_desc_block(inode, group,
							   maxgroup);
		for (j = 0; j < n; j++, desc++, group++, group_offset = 0) {
			lock = nilfs_mdt_bgl_lock(inode, group);
			if (nilfs_palloc_group_desc_nfrees(desc, lock) == 0)
				continue;

			kunmap_local(desc_kaddr);
			ret = nilfs_palloc_get_bitmap_block(inode, group, 1,
							    &bitmap_bh);
			if (unlikely(ret < 0)) {
				brelse(desc_bh);
				return ret;
			}

			desc_kaddr = kmap_local_page(desc_bh->b_page);
			desc = nilfs_palloc_block_get_group_desc(
				inode, group, desc_bh, desc_kaddr);

			bitmap_kaddr = kmap_local_page(bitmap_bh->b_page);
			bitmap = bitmap_kaddr + bh_offset(bitmap_bh);
			pos = nilfs_palloc_find_available_slot(
<<<<<<< HEAD
				bitmap, group_offset, entries_per_group, lock);
=======
				bitmap, group_offset, entries_per_group, lock,
				wrap);
			/*
			 * Since the search for a free slot in the second and
			 * subsequent bitmap blocks always starts from the
			 * beginning, the wrap flag only has an effect on the
			 * first search.
			 */
>>>>>>> 0c383648
			kunmap_local(bitmap_kaddr);
			if (pos >= 0)
				goto found;

			brelse(bitmap_bh);
		}

		kunmap_local(desc_kaddr);
		brelse(desc_bh);
	}

	/* no entries left */
	return -ENOSPC;

found:
	/* found a free entry */
	nilfs_palloc_group_desc_add_entries(desc, lock, -1);
	req->pr_entry_nr = entries_per_group * group + pos;
	kunmap_local(desc_kaddr);

	req->pr_desc_bh = desc_bh;
	req->pr_bitmap_bh = bitmap_bh;
	return 0;
}

/**
 * nilfs_palloc_commit_alloc_entry - finish allocation of a persistent object
 * @inode: inode of metadata file using this allocator
 * @req: nilfs_palloc_req structure exchanged for the allocation
 */
void nilfs_palloc_commit_alloc_entry(struct inode *inode,
				     struct nilfs_palloc_req *req)
{
	mark_buffer_dirty(req->pr_bitmap_bh);
	mark_buffer_dirty(req->pr_desc_bh);
	nilfs_mdt_mark_dirty(inode);

	brelse(req->pr_bitmap_bh);
	brelse(req->pr_desc_bh);
}

/**
 * nilfs_palloc_commit_free_entry - finish deallocating a persistent object
 * @inode: inode of metadata file using this allocator
 * @req: nilfs_palloc_req structure exchanged for the removal
 */
void nilfs_palloc_commit_free_entry(struct inode *inode,
				    struct nilfs_palloc_req *req)
{
	struct nilfs_palloc_group_desc *desc;
	unsigned long group, group_offset;
	unsigned char *bitmap;
	void *desc_kaddr, *bitmap_kaddr;
	spinlock_t *lock;

	group = nilfs_palloc_group(inode, req->pr_entry_nr, &group_offset);
	desc_kaddr = kmap_local_page(req->pr_desc_bh->b_page);
	desc = nilfs_palloc_block_get_group_desc(inode, group,
						 req->pr_desc_bh, desc_kaddr);
	bitmap_kaddr = kmap_local_page(req->pr_bitmap_bh->b_page);
	bitmap = bitmap_kaddr + bh_offset(req->pr_bitmap_bh);
	lock = nilfs_mdt_bgl_lock(inode, group);

	if (!nilfs_clear_bit_atomic(lock, group_offset, bitmap))
		nilfs_warn(inode->i_sb,
			   "%s (ino=%lu): entry number %llu already freed",
			   __func__, inode->i_ino,
			   (unsigned long long)req->pr_entry_nr);
	else
		nilfs_palloc_group_desc_add_entries(desc, lock, 1);

	kunmap_local(bitmap_kaddr);
	kunmap_local(desc_kaddr);

	mark_buffer_dirty(req->pr_desc_bh);
	mark_buffer_dirty(req->pr_bitmap_bh);
	nilfs_mdt_mark_dirty(inode);

	brelse(req->pr_bitmap_bh);
	brelse(req->pr_desc_bh);
}

/**
 * nilfs_palloc_abort_alloc_entry - cancel allocation of a persistent object
 * @inode: inode of metadata file using this allocator
 * @req: nilfs_palloc_req structure exchanged for the allocation
 */
void nilfs_palloc_abort_alloc_entry(struct inode *inode,
				    struct nilfs_palloc_req *req)
{
	struct nilfs_palloc_group_desc *desc;
	void *desc_kaddr, *bitmap_kaddr;
	unsigned char *bitmap;
	unsigned long group, group_offset;
	spinlock_t *lock;

	group = nilfs_palloc_group(inode, req->pr_entry_nr, &group_offset);
	desc_kaddr = kmap_local_page(req->pr_desc_bh->b_page);
	desc = nilfs_palloc_block_get_group_desc(inode, group,
						 req->pr_desc_bh, desc_kaddr);
	bitmap_kaddr = kmap_local_page(req->pr_bitmap_bh->b_page);
	bitmap = bitmap_kaddr + bh_offset(req->pr_bitmap_bh);
	lock = nilfs_mdt_bgl_lock(inode, group);

	if (!nilfs_clear_bit_atomic(lock, group_offset, bitmap))
		nilfs_warn(inode->i_sb,
			   "%s (ino=%lu): entry number %llu already freed",
			   __func__, inode->i_ino,
			   (unsigned long long)req->pr_entry_nr);
	else
		nilfs_palloc_group_desc_add_entries(desc, lock, 1);

	kunmap_local(bitmap_kaddr);
	kunmap_local(desc_kaddr);

	brelse(req->pr_bitmap_bh);
	brelse(req->pr_desc_bh);

	req->pr_entry_nr = 0;
	req->pr_bitmap_bh = NULL;
	req->pr_desc_bh = NULL;
}

/**
 * nilfs_palloc_prepare_free_entry - prepare to deallocate a persistent object
 * @inode: inode of metadata file using this allocator
 * @req: nilfs_palloc_req structure exchanged for the removal
 */
int nilfs_palloc_prepare_free_entry(struct inode *inode,
				    struct nilfs_palloc_req *req)
{
	struct buffer_head *desc_bh, *bitmap_bh;
	unsigned long group, group_offset;
	int ret;

	group = nilfs_palloc_group(inode, req->pr_entry_nr, &group_offset);
	ret = nilfs_palloc_get_desc_block(inode, group, 1, &desc_bh);
	if (ret < 0)
		return ret;
	ret = nilfs_palloc_get_bitmap_block(inode, group, 1, &bitmap_bh);
	if (ret < 0) {
		brelse(desc_bh);
		return ret;
	}

	req->pr_desc_bh = desc_bh;
	req->pr_bitmap_bh = bitmap_bh;
	return 0;
}

/**
 * nilfs_palloc_abort_free_entry - cancel deallocating a persistent object
 * @inode: inode of metadata file using this allocator
 * @req: nilfs_palloc_req structure exchanged for the removal
 */
void nilfs_palloc_abort_free_entry(struct inode *inode,
				   struct nilfs_palloc_req *req)
{
	brelse(req->pr_bitmap_bh);
	brelse(req->pr_desc_bh);

	req->pr_entry_nr = 0;
	req->pr_bitmap_bh = NULL;
	req->pr_desc_bh = NULL;
}

/**
 * nilfs_palloc_freev - deallocate a set of persistent objects
 * @inode: inode of metadata file using this allocator
 * @entry_nrs: array of entry numbers to be deallocated
 * @nitems: number of entries stored in @entry_nrs
 */
int nilfs_palloc_freev(struct inode *inode, __u64 *entry_nrs, size_t nitems)
{
	struct buffer_head *desc_bh, *bitmap_bh;
	struct nilfs_palloc_group_desc *desc;
	unsigned char *bitmap;
	void *desc_kaddr, *bitmap_kaddr;
	unsigned long group, group_offset;
	__u64 group_min_nr, last_nrs[8];
	const unsigned long epg = nilfs_palloc_entries_per_group(inode);
	const unsigned int epb = NILFS_MDT(inode)->mi_entries_per_block;
	unsigned int entry_start, end, pos;
	spinlock_t *lock;
	int i, j, k, ret;
	u32 nfree;

	for (i = 0; i < nitems; i = j) {
		int change_group = false;
		int nempties = 0, n = 0;

		group = nilfs_palloc_group(inode, entry_nrs[i], &group_offset);
		ret = nilfs_palloc_get_desc_block(inode, group, 0, &desc_bh);
		if (ret < 0)
			return ret;
		ret = nilfs_palloc_get_bitmap_block(inode, group, 0,
						    &bitmap_bh);
		if (ret < 0) {
			brelse(desc_bh);
			return ret;
		}

		/* Get the first entry number of the group */
		group_min_nr = (__u64)group * epg;

		bitmap_kaddr = kmap_local_page(bitmap_bh->b_page);
		bitmap = bitmap_kaddr + bh_offset(bitmap_bh);
		lock = nilfs_mdt_bgl_lock(inode, group);

		j = i;
		entry_start = rounddown(group_offset, epb);
		do {
			if (!nilfs_clear_bit_atomic(lock, group_offset,
						    bitmap)) {
				nilfs_warn(inode->i_sb,
					   "%s (ino=%lu): entry number %llu already freed",
					   __func__, inode->i_ino,
					   (unsigned long long)entry_nrs[j]);
			} else {
				n++;
			}

			j++;
			if (j >= nitems || entry_nrs[j] < group_min_nr ||
			    entry_nrs[j] >= group_min_nr + epg) {
				change_group = true;
			} else {
				group_offset = entry_nrs[j] - group_min_nr;
				if (group_offset >= entry_start &&
				    group_offset < entry_start + epb) {
					/* This entry is in the same block */
					continue;
				}
			}

			/* Test if the entry block is empty or not */
			end = entry_start + epb;
			pos = nilfs_find_next_bit(bitmap, end, entry_start);
			if (pos >= end) {
				last_nrs[nempties++] = entry_nrs[j - 1];
				if (nempties >= ARRAY_SIZE(last_nrs))
					break;
			}

			if (change_group)
				break;

			/* Go on to the next entry block */
			entry_start = rounddown(group_offset, epb);
		} while (true);

		kunmap_local(bitmap_kaddr);
		mark_buffer_dirty(bitmap_bh);
		brelse(bitmap_bh);

		for (k = 0; k < nempties; k++) {
			ret = nilfs_palloc_delete_entry_block(inode,
							      last_nrs[k]);
			if (ret && ret != -ENOENT)
				nilfs_warn(inode->i_sb,
					   "error %d deleting block that object (entry=%llu, ino=%lu) belongs to",
					   ret, (unsigned long long)last_nrs[k],
					   inode->i_ino);
		}

		desc_kaddr = kmap_local_page(desc_bh->b_page);
		desc = nilfs_palloc_block_get_group_desc(
			inode, group, desc_bh, desc_kaddr);
		nfree = nilfs_palloc_group_desc_add_entries(desc, lock, n);
		kunmap_local(desc_kaddr);
		mark_buffer_dirty(desc_bh);
		nilfs_mdt_mark_dirty(inode);
		brelse(desc_bh);

		if (nfree == nilfs_palloc_entries_per_group(inode)) {
			ret = nilfs_palloc_delete_bitmap_block(inode, group);
			if (ret && ret != -ENOENT)
				nilfs_warn(inode->i_sb,
					   "error %d deleting bitmap block of group=%lu, ino=%lu",
					   ret, group, inode->i_ino);
		}
	}
	return 0;
}

void nilfs_palloc_setup_cache(struct inode *inode,
			      struct nilfs_palloc_cache *cache)
{
	NILFS_MDT(inode)->mi_palloc_cache = cache;
	spin_lock_init(&cache->lock);
}

void nilfs_palloc_clear_cache(struct inode *inode)
{
	struct nilfs_palloc_cache *cache = NILFS_MDT(inode)->mi_palloc_cache;

	spin_lock(&cache->lock);
	brelse(cache->prev_desc.bh);
	brelse(cache->prev_bitmap.bh);
	brelse(cache->prev_entry.bh);
	cache->prev_desc.bh = NULL;
	cache->prev_bitmap.bh = NULL;
	cache->prev_entry.bh = NULL;
	spin_unlock(&cache->lock);
}

void nilfs_palloc_destroy_cache(struct inode *inode)
{
	nilfs_palloc_clear_cache(inode);
	NILFS_MDT(inode)->mi_palloc_cache = NULL;
}<|MERGE_RESOLUTION|>--- conflicted
+++ resolved
@@ -554,9 +554,6 @@
 			bitmap_kaddr = kmap_local_page(bitmap_bh->b_page);
 			bitmap = bitmap_kaddr + bh_offset(bitmap_bh);
 			pos = nilfs_palloc_find_available_slot(
-<<<<<<< HEAD
-				bitmap, group_offset, entries_per_group, lock);
-=======
 				bitmap, group_offset, entries_per_group, lock,
 				wrap);
 			/*
@@ -565,7 +562,6 @@
 			 * beginning, the wrap flag only has an effect on the
 			 * first search.
 			 */
->>>>>>> 0c383648
 			kunmap_local(bitmap_kaddr);
 			if (pos >= 0)
 				goto found;
