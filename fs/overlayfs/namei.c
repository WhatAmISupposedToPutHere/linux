--- conflicted
+++ resolved
@@ -587,7 +587,6 @@
 	unsigned int ctr = 0;
 	struct inode *inode = NULL;
 	bool upperopaque = false;
-	bool upperimpure = false;
 	char *upperredirect = NULL;
 	struct dentry *this;
 	unsigned int i;
@@ -642,8 +641,6 @@
 				poe = roe;
 		}
 		upperopaque = d.opaque;
-		if (upperdentry && d.is_dir)
-			upperimpure = ovl_is_impuredir(upperdentry);
 	}
 
 	if (!d.stop && poe->numlower) {
@@ -722,15 +719,7 @@
 	}
 
 	revert_creds(old_cred);
-<<<<<<< HEAD
-	oe->opaque = upperopaque;
-	oe->impure = upperimpure;
-	oe->redirect = upperredirect;
-	oe->__upperdentry = upperdentry;
-	memcpy(oe->lowerstack, stack, sizeof(struct path) * ctr);
-=======
 	dput(index);
->>>>>>> a2054256
 	kfree(stack);
 	kfree(d.redirect);
 	d_add(dentry, inode);
