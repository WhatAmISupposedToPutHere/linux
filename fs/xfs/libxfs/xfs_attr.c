--- conflicted
+++ resolved
@@ -227,11 +227,8 @@
 xfs_attr_get_ilocked(
 	struct xfs_da_args	*args)
 {
-<<<<<<< HEAD
-=======
 	int			error;
 
->>>>>>> 0c383648
 	xfs_assert_ilocked(args->dp, XFS_ILOCK_SHARED | XFS_ILOCK_EXCL);
 
 	if (!xfs_inode_hasattr(args->dp))
@@ -482,14 +479,7 @@
 
 	args->op_flags &= ~XFS_DA_OP_REPLACE;
 	args->attr_filter &= ~XFS_ATTR_INCOMPLETE;
-<<<<<<< HEAD
-	if (do_replace)
-		return replace_state;
-
-	return XFS_DAS_DONE;
-=======
 	return replace_state;
->>>>>>> 0c383648
 }
 
 static int
@@ -931,14 +921,11 @@
 			return -EEXIST;
 		return -ENOATTR;
 	}
-<<<<<<< HEAD
-=======
 
 	/* Prerequisite for xfs_attr_is_leaf */
 	error = xfs_iread_extents(args->trans, args->dp, XFS_ATTR_FORK);
 	if (error)
 		return error;
->>>>>>> 0c383648
 
 	if (xfs_attr_is_leaf(dp)) {
 		error = xfs_attr_leaf_hasname(args, &bp);
@@ -955,18 +942,11 @@
 	return error;
 }
 
-<<<<<<< HEAD
-static void
-xfs_attr_defer_add(
-	struct xfs_da_args	*args,
-	unsigned int		op_flags)
-=======
 int
 xfs_attr_add_fork(
 	struct xfs_inode	*ip,		/* incore inode pointer */
 	int			size,		/* space new attribute needs */
 	int			rsvd)		/* xact may use reserved blks */
->>>>>>> 0c383648
 {
 	struct xfs_mount	*mp = ip->i_mount;
 	struct xfs_trans	*tp;		/* transaction pointer */
@@ -975,29 +955,6 @@
 
 	ASSERT(!XFS_NOT_DQATTACHED(mp, ip));
 
-<<<<<<< HEAD
-	new = kmem_cache_zalloc(xfs_attr_intent_cache,
-			GFP_KERNEL | __GFP_NOFAIL);
-	new->xattri_op_flags = op_flags;
-	new->xattri_da_args = args;
-
-	switch (op_flags) {
-	case XFS_ATTRI_OP_FLAGS_SET:
-		new->xattri_dela_state = xfs_attr_init_add_state(args);
-		break;
-	case XFS_ATTRI_OP_FLAGS_REPLACE:
-		new->xattri_dela_state = xfs_attr_init_replace_state(args);
-		break;
-	case XFS_ATTRI_OP_FLAGS_REMOVE:
-		new->xattri_dela_state = xfs_attr_init_remove_state(args);
-		break;
-	default:
-		ASSERT(0);
-	}
-
-	xfs_defer_add(args->trans, &new->xattri_list, &xfs_attr_defer_type);
-	trace_xfs_attr_defer_add(new->xattri_dela_state, args->dp);
-=======
 	blks = XFS_ADDAFORK_SPACE_RES(mp);
 
 	error = xfs_trans_alloc_inode(ip, &M_RES(mp)->tr_addafork, blks, 0,
@@ -1020,7 +977,6 @@
 	xfs_trans_cancel(tp);
 	xfs_iunlock(ip, XFS_ILOCK_EXCL);
 	return error;
->>>>>>> 0c383648
 }
 
 /*
@@ -1101,26 +1057,16 @@
 	error = xfs_attr_lookup(args);
 	switch (error) {
 	case -EEXIST:
-<<<<<<< HEAD
-		if (!args->value) {
-			/* if no value, we are performing a remove operation */
-			xfs_attr_defer_add(args, XFS_ATTRI_OP_FLAGS_REMOVE);
-=======
 		if (op == XFS_ATTRUPDATE_REMOVE) {
 			/* if no value, we are performing a remove operation */
 			xfs_attr_defer_add(args, XFS_ATTR_DEFER_REMOVE);
->>>>>>> 0c383648
 			break;
 		}
 
 		/* Pure create fails if the attr already exists */
 		if (op == XFS_ATTRUPDATE_CREATE)
 			goto out_trans_cancel;
-<<<<<<< HEAD
-		xfs_attr_defer_add(args, XFS_ATTRI_OP_FLAGS_REPLACE);
-=======
 		xfs_attr_defer_add(args, XFS_ATTR_DEFER_REPLACE);
->>>>>>> 0c383648
 		break;
 	case -ENOATTR:
 		/* Can't remove what isn't there. */
@@ -1130,11 +1076,7 @@
 		/* Pure replace fails if no existing attr to replace. */
 		if (op == XFS_ATTRUPDATE_REPLACE)
 			goto out_trans_cancel;
-<<<<<<< HEAD
-		xfs_attr_defer_add(args, XFS_ATTRI_OP_FLAGS_SET);
-=======
 		xfs_attr_defer_add(args, XFS_ATTR_DEFER_SET);
->>>>>>> 0c383648
 		break;
 	default:
 		goto out_trans_cancel;
