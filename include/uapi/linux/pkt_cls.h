/* SPDX-License-Identifier: GPL-2.0 WITH Linux-syscall-note */
#ifndef __LINUX_PKT_CLS_H
#define __LINUX_PKT_CLS_H

#include <linux/types.h>
#include <linux/pkt_sched.h>

#define TC_COOKIE_MAX_SIZE 16

/* Action attributes */
enum {
	TCA_ACT_UNSPEC,
	TCA_ACT_KIND,
	TCA_ACT_OPTIONS,
	TCA_ACT_INDEX,
	TCA_ACT_STATS,
	TCA_ACT_PAD,
	TCA_ACT_COOKIE,
	TCA_ACT_FLAGS,
	TCA_ACT_HW_STATS,
	TCA_ACT_USED_HW_STATS,
	__TCA_ACT_MAX
};

#define TCA_ACT_FLAGS_NO_PERCPU_STATS 1 /* Don't use percpu allocator for
					 * actions stats.
					 */

/* tca HW stats type
 * When user does not pass the attribute, he does not care.
 * It is the same as if he would pass the attribute with
 * all supported bits set.
 * In case no bits are set, user is not interested in getting any HW statistics.
 */
#define TCA_ACT_HW_STATS_IMMEDIATE (1 << 0) /* Means that in dump, user
					     * gets the current HW stats
					     * state from the device
					     * queried at the dump time.
					     */
#define TCA_ACT_HW_STATS_DELAYED (1 << 1) /* Means that in dump, user gets
					   * HW stats that might be out of date
					   * for some time, maybe couple of
					   * seconds. This is the case when
					   * driver polls stats updates
					   * periodically or when it gets async
					   * stats update from the device.
					   */

#define TCA_ACT_MAX __TCA_ACT_MAX
#define TCA_OLD_COMPAT (TCA_ACT_MAX+1)
#define TCA_ACT_MAX_PRIO 32
#define TCA_ACT_BIND	1
#define TCA_ACT_NOBIND	0
#define TCA_ACT_UNBIND	1
#define TCA_ACT_NOUNBIND	0
#define TCA_ACT_REPLACE		1
#define TCA_ACT_NOREPLACE	0

#define TC_ACT_UNSPEC	(-1)
#define TC_ACT_OK		0
#define TC_ACT_RECLASSIFY	1
#define TC_ACT_SHOT		2
#define TC_ACT_PIPE		3
#define TC_ACT_STOLEN		4
#define TC_ACT_QUEUED		5
#define TC_ACT_REPEAT		6
#define TC_ACT_REDIRECT		7
#define TC_ACT_TRAP		8 /* For hw path, this means "trap to cpu"
				   * and don't further process the frame
				   * in hardware. For sw path, this is
				   * equivalent of TC_ACT_STOLEN - drop
				   * the skb and act like everything
				   * is alright.
				   */
#define TC_ACT_VALUE_MAX	TC_ACT_TRAP

/* There is a special kind of actions called "extended actions",
 * which need a value parameter. These have a local opcode located in
 * the highest nibble, starting from 1. The rest of the bits
 * are used to carry the value. These two parts together make
 * a combined opcode.
 */
#define __TC_ACT_EXT_SHIFT 28
#define __TC_ACT_EXT(local) ((local) << __TC_ACT_EXT_SHIFT)
#define TC_ACT_EXT_VAL_MASK ((1 << __TC_ACT_EXT_SHIFT) - 1)
#define TC_ACT_EXT_OPCODE(combined) ((combined) & (~TC_ACT_EXT_VAL_MASK))
#define TC_ACT_EXT_CMP(combined, opcode) (TC_ACT_EXT_OPCODE(combined) == opcode)

#define TC_ACT_JUMP __TC_ACT_EXT(1)
#define TC_ACT_GOTO_CHAIN __TC_ACT_EXT(2)
#define TC_ACT_EXT_OPCODE_MAX	TC_ACT_GOTO_CHAIN

/* These macros are put here for binary compatibility with userspace apps that
 * make use of them. For kernel code and new userspace apps, use the TCA_ID_*
 * versions.
 */
#define TCA_ACT_GACT 5
#define TCA_ACT_IPT 6
#define TCA_ACT_PEDIT 7
#define TCA_ACT_MIRRED 8
#define TCA_ACT_NAT 9
#define TCA_ACT_XT 10
#define TCA_ACT_SKBEDIT 11
#define TCA_ACT_VLAN 12
#define TCA_ACT_BPF 13
#define TCA_ACT_CONNMARK 14
#define TCA_ACT_SKBMOD 15
#define TCA_ACT_CSUM 16
#define TCA_ACT_TUNNEL_KEY 17
#define TCA_ACT_SIMP 22
#define TCA_ACT_IFE 25
#define TCA_ACT_SAMPLE 26

/* Action type identifiers*/
enum tca_id {
	TCA_ID_UNSPEC = 0,
	TCA_ID_POLICE = 1,
	TCA_ID_GACT = TCA_ACT_GACT,
	TCA_ID_IPT = TCA_ACT_IPT,
	TCA_ID_PEDIT = TCA_ACT_PEDIT,
	TCA_ID_MIRRED = TCA_ACT_MIRRED,
	TCA_ID_NAT = TCA_ACT_NAT,
	TCA_ID_XT = TCA_ACT_XT,
	TCA_ID_SKBEDIT = TCA_ACT_SKBEDIT,
	TCA_ID_VLAN = TCA_ACT_VLAN,
	TCA_ID_BPF = TCA_ACT_BPF,
	TCA_ID_CONNMARK = TCA_ACT_CONNMARK,
	TCA_ID_SKBMOD = TCA_ACT_SKBMOD,
	TCA_ID_CSUM = TCA_ACT_CSUM,
	TCA_ID_TUNNEL_KEY = TCA_ACT_TUNNEL_KEY,
	TCA_ID_SIMP = TCA_ACT_SIMP,
	TCA_ID_IFE = TCA_ACT_IFE,
	TCA_ID_SAMPLE = TCA_ACT_SAMPLE,
	TCA_ID_CTINFO,
	TCA_ID_MPLS,
	TCA_ID_CT,
	TCA_ID_GATE,
	/* other actions go here */
	__TCA_ID_MAX = 255
};

#define TCA_ID_MAX __TCA_ID_MAX

struct tc_police {
	__u32			index;
	int			action;
#define TC_POLICE_UNSPEC	TC_ACT_UNSPEC
#define TC_POLICE_OK		TC_ACT_OK
#define TC_POLICE_RECLASSIFY	TC_ACT_RECLASSIFY
#define TC_POLICE_SHOT		TC_ACT_SHOT
#define TC_POLICE_PIPE		TC_ACT_PIPE

	__u32			limit;
	__u32			burst;
	__u32			mtu;
	struct tc_ratespec	rate;
	struct tc_ratespec	peakrate;
	int			refcnt;
	int			bindcnt;
	__u32			capab;
};

struct tcf_t {
	__u64   install;
	__u64   lastuse;
	__u64   expires;
	__u64   firstuse;
};

struct tc_cnt {
	int                   refcnt;
	int                   bindcnt;
};

#define tc_gen \
	__u32                 index; \
	__u32                 capab; \
	int                   action; \
	int                   refcnt; \
	int                   bindcnt

enum {
	TCA_POLICE_UNSPEC,
	TCA_POLICE_TBF,
	TCA_POLICE_RATE,
	TCA_POLICE_PEAKRATE,
	TCA_POLICE_AVRATE,
	TCA_POLICE_RESULT,
	TCA_POLICE_TM,
	TCA_POLICE_PAD,
	TCA_POLICE_RATE64,
	TCA_POLICE_PEAKRATE64,
	__TCA_POLICE_MAX
#define TCA_POLICE_RESULT TCA_POLICE_RESULT
};

#define TCA_POLICE_MAX (__TCA_POLICE_MAX - 1)

/* tca flags definitions */
#define TCA_CLS_FLAGS_SKIP_HW	(1 << 0) /* don't offload filter to HW */
#define TCA_CLS_FLAGS_SKIP_SW	(1 << 1) /* don't use filter in SW */
#define TCA_CLS_FLAGS_IN_HW	(1 << 2) /* filter is offloaded to HW */
#define TCA_CLS_FLAGS_NOT_IN_HW (1 << 3) /* filter isn't offloaded to HW */
#define TCA_CLS_FLAGS_VERBOSE	(1 << 4) /* verbose logging */

/* U32 filters */

#define TC_U32_HTID(h) ((h)&0xFFF00000)
#define TC_U32_USERHTID(h) (TC_U32_HTID(h)>>20)
#define TC_U32_HASH(h) (((h)>>12)&0xFF)
#define TC_U32_NODE(h) ((h)&0xFFF)
#define TC_U32_KEY(h) ((h)&0xFFFFF)
#define TC_U32_UNSPEC	0
#define TC_U32_ROOT	(0xFFF00000)

enum {
	TCA_U32_UNSPEC,
	TCA_U32_CLASSID,
	TCA_U32_HASH,
	TCA_U32_LINK,
	TCA_U32_DIVISOR,
	TCA_U32_SEL,
	TCA_U32_POLICE,
	TCA_U32_ACT,
	TCA_U32_INDEV,
	TCA_U32_PCNT,
	TCA_U32_MARK,
	TCA_U32_FLAGS,
	TCA_U32_PAD,
	__TCA_U32_MAX
};

#define TCA_U32_MAX (__TCA_U32_MAX - 1)

struct tc_u32_key {
	__be32		mask;
	__be32		val;
	int		off;
	int		offmask;
};

struct tc_u32_sel {
	unsigned char		flags;
	unsigned char		offshift;
	unsigned char		nkeys;

	__be16			offmask;
	__u16			off;
	short			offoff;

	short			hoff;
	__be32			hmask;
	struct tc_u32_key	keys[0];
};

struct tc_u32_mark {
	__u32		val;
	__u32		mask;
	__u32		success;
};

struct tc_u32_pcnt {
	__u64 rcnt;
	__u64 rhit;
	__u64 kcnts[0];
};

/* Flags */

#define TC_U32_TERMINAL		1
#define TC_U32_OFFSET		2
#define TC_U32_VAROFFSET	4
#define TC_U32_EAT		8

#define TC_U32_MAXDEPTH 8


/* RSVP filter */

enum {
	TCA_RSVP_UNSPEC,
	TCA_RSVP_CLASSID,
	TCA_RSVP_DST,
	TCA_RSVP_SRC,
	TCA_RSVP_PINFO,
	TCA_RSVP_POLICE,
	TCA_RSVP_ACT,
	__TCA_RSVP_MAX
};

#define TCA_RSVP_MAX (__TCA_RSVP_MAX - 1 )

struct tc_rsvp_gpi {
	__u32	key;
	__u32	mask;
	int	offset;
};

struct tc_rsvp_pinfo {
	struct tc_rsvp_gpi dpi;
	struct tc_rsvp_gpi spi;
	__u8	protocol;
	__u8	tunnelid;
	__u8	tunnelhdr;
	__u8	pad;
};

/* ROUTE filter */

enum {
	TCA_ROUTE4_UNSPEC,
	TCA_ROUTE4_CLASSID,
	TCA_ROUTE4_TO,
	TCA_ROUTE4_FROM,
	TCA_ROUTE4_IIF,
	TCA_ROUTE4_POLICE,
	TCA_ROUTE4_ACT,
	__TCA_ROUTE4_MAX
};

#define TCA_ROUTE4_MAX (__TCA_ROUTE4_MAX - 1)


/* FW filter */

enum {
	TCA_FW_UNSPEC,
	TCA_FW_CLASSID,
	TCA_FW_POLICE,
	TCA_FW_INDEV,
	TCA_FW_ACT, /* used by CONFIG_NET_CLS_ACT */
	TCA_FW_MASK,
	__TCA_FW_MAX
};

#define TCA_FW_MAX (__TCA_FW_MAX - 1)

/* TC index filter */

enum {
	TCA_TCINDEX_UNSPEC,
	TCA_TCINDEX_HASH,
	TCA_TCINDEX_MASK,
	TCA_TCINDEX_SHIFT,
	TCA_TCINDEX_FALL_THROUGH,
	TCA_TCINDEX_CLASSID,
	TCA_TCINDEX_POLICE,
	TCA_TCINDEX_ACT,
	__TCA_TCINDEX_MAX
};

#define TCA_TCINDEX_MAX     (__TCA_TCINDEX_MAX - 1)

/* Flow filter */

enum {
	FLOW_KEY_SRC,
	FLOW_KEY_DST,
	FLOW_KEY_PROTO,
	FLOW_KEY_PROTO_SRC,
	FLOW_KEY_PROTO_DST,
	FLOW_KEY_IIF,
	FLOW_KEY_PRIORITY,
	FLOW_KEY_MARK,
	FLOW_KEY_NFCT,
	FLOW_KEY_NFCT_SRC,
	FLOW_KEY_NFCT_DST,
	FLOW_KEY_NFCT_PROTO_SRC,
	FLOW_KEY_NFCT_PROTO_DST,
	FLOW_KEY_RTCLASSID,
	FLOW_KEY_SKUID,
	FLOW_KEY_SKGID,
	FLOW_KEY_VLAN_TAG,
	FLOW_KEY_RXHASH,
	__FLOW_KEY_MAX,
};

#define FLOW_KEY_MAX	(__FLOW_KEY_MAX - 1)

enum {
	FLOW_MODE_MAP,
	FLOW_MODE_HASH,
};

enum {
	TCA_FLOW_UNSPEC,
	TCA_FLOW_KEYS,
	TCA_FLOW_MODE,
	TCA_FLOW_BASECLASS,
	TCA_FLOW_RSHIFT,
	TCA_FLOW_ADDEND,
	TCA_FLOW_MASK,
	TCA_FLOW_XOR,
	TCA_FLOW_DIVISOR,
	TCA_FLOW_ACT,
	TCA_FLOW_POLICE,
	TCA_FLOW_EMATCHES,
	TCA_FLOW_PERTURB,
	__TCA_FLOW_MAX
};

#define TCA_FLOW_MAX	(__TCA_FLOW_MAX - 1)

/* Basic filter */

struct tc_basic_pcnt {
	__u64 rcnt;
	__u64 rhit;
};

enum {
	TCA_BASIC_UNSPEC,
	TCA_BASIC_CLASSID,
	TCA_BASIC_EMATCHES,
	TCA_BASIC_ACT,
	TCA_BASIC_POLICE,
	TCA_BASIC_PCNT,
	TCA_BASIC_PAD,
	__TCA_BASIC_MAX
};

#define TCA_BASIC_MAX (__TCA_BASIC_MAX - 1)


/* Cgroup classifier */

enum {
	TCA_CGROUP_UNSPEC,
	TCA_CGROUP_ACT,
	TCA_CGROUP_POLICE,
	TCA_CGROUP_EMATCHES,
	__TCA_CGROUP_MAX,
};

#define TCA_CGROUP_MAX (__TCA_CGROUP_MAX - 1)

/* BPF classifier */

#define TCA_BPF_FLAG_ACT_DIRECT		(1 << 0)

enum {
	TCA_BPF_UNSPEC,
	TCA_BPF_ACT,
	TCA_BPF_POLICE,
	TCA_BPF_CLASSID,
	TCA_BPF_OPS_LEN,
	TCA_BPF_OPS,
	TCA_BPF_FD,
	TCA_BPF_NAME,
	TCA_BPF_FLAGS,
	TCA_BPF_FLAGS_GEN,
	TCA_BPF_TAG,
	TCA_BPF_ID,
	__TCA_BPF_MAX,
};

#define TCA_BPF_MAX (__TCA_BPF_MAX - 1)

/* Flower classifier */

enum {
	TCA_FLOWER_UNSPEC,
	TCA_FLOWER_CLASSID,
	TCA_FLOWER_INDEV,
	TCA_FLOWER_ACT,
	TCA_FLOWER_KEY_ETH_DST,		/* ETH_ALEN */
	TCA_FLOWER_KEY_ETH_DST_MASK,	/* ETH_ALEN */
	TCA_FLOWER_KEY_ETH_SRC,		/* ETH_ALEN */
	TCA_FLOWER_KEY_ETH_SRC_MASK,	/* ETH_ALEN */
	TCA_FLOWER_KEY_ETH_TYPE,	/* be16 */
	TCA_FLOWER_KEY_IP_PROTO,	/* u8 */
	TCA_FLOWER_KEY_IPV4_SRC,	/* be32 */
	TCA_FLOWER_KEY_IPV4_SRC_MASK,	/* be32 */
	TCA_FLOWER_KEY_IPV4_DST,	/* be32 */
	TCA_FLOWER_KEY_IPV4_DST_MASK,	/* be32 */
	TCA_FLOWER_KEY_IPV6_SRC,	/* struct in6_addr */
	TCA_FLOWER_KEY_IPV6_SRC_MASK,	/* struct in6_addr */
	TCA_FLOWER_KEY_IPV6_DST,	/* struct in6_addr */
	TCA_FLOWER_KEY_IPV6_DST_MASK,	/* struct in6_addr */
	TCA_FLOWER_KEY_TCP_SRC,		/* be16 */
	TCA_FLOWER_KEY_TCP_DST,		/* be16 */
	TCA_FLOWER_KEY_UDP_SRC,		/* be16 */
	TCA_FLOWER_KEY_UDP_DST,		/* be16 */

	TCA_FLOWER_FLAGS,
	TCA_FLOWER_KEY_VLAN_ID,		/* be16 */
	TCA_FLOWER_KEY_VLAN_PRIO,	/* u8   */
	TCA_FLOWER_KEY_VLAN_ETH_TYPE,	/* be16 */

	TCA_FLOWER_KEY_ENC_KEY_ID,	/* be32 */
	TCA_FLOWER_KEY_ENC_IPV4_SRC,	/* be32 */
	TCA_FLOWER_KEY_ENC_IPV4_SRC_MASK,/* be32 */
	TCA_FLOWER_KEY_ENC_IPV4_DST,	/* be32 */
	TCA_FLOWER_KEY_ENC_IPV4_DST_MASK,/* be32 */
	TCA_FLOWER_KEY_ENC_IPV6_SRC,	/* struct in6_addr */
	TCA_FLOWER_KEY_ENC_IPV6_SRC_MASK,/* struct in6_addr */
	TCA_FLOWER_KEY_ENC_IPV6_DST,	/* struct in6_addr */
	TCA_FLOWER_KEY_ENC_IPV6_DST_MASK,/* struct in6_addr */

	TCA_FLOWER_KEY_TCP_SRC_MASK,	/* be16 */
	TCA_FLOWER_KEY_TCP_DST_MASK,	/* be16 */
	TCA_FLOWER_KEY_UDP_SRC_MASK,	/* be16 */
	TCA_FLOWER_KEY_UDP_DST_MASK,	/* be16 */
	TCA_FLOWER_KEY_SCTP_SRC_MASK,	/* be16 */
	TCA_FLOWER_KEY_SCTP_DST_MASK,	/* be16 */

	TCA_FLOWER_KEY_SCTP_SRC,	/* be16 */
	TCA_FLOWER_KEY_SCTP_DST,	/* be16 */

	TCA_FLOWER_KEY_ENC_UDP_SRC_PORT,	/* be16 */
	TCA_FLOWER_KEY_ENC_UDP_SRC_PORT_MASK,	/* be16 */
	TCA_FLOWER_KEY_ENC_UDP_DST_PORT,	/* be16 */
	TCA_FLOWER_KEY_ENC_UDP_DST_PORT_MASK,	/* be16 */

	TCA_FLOWER_KEY_FLAGS,		/* be32 */
	TCA_FLOWER_KEY_FLAGS_MASK,	/* be32 */

	TCA_FLOWER_KEY_ICMPV4_CODE,	/* u8 */
	TCA_FLOWER_KEY_ICMPV4_CODE_MASK,/* u8 */
	TCA_FLOWER_KEY_ICMPV4_TYPE,	/* u8 */
	TCA_FLOWER_KEY_ICMPV4_TYPE_MASK,/* u8 */
	TCA_FLOWER_KEY_ICMPV6_CODE,	/* u8 */
	TCA_FLOWER_KEY_ICMPV6_CODE_MASK,/* u8 */
	TCA_FLOWER_KEY_ICMPV6_TYPE,	/* u8 */
	TCA_FLOWER_KEY_ICMPV6_TYPE_MASK,/* u8 */

	TCA_FLOWER_KEY_ARP_SIP,		/* be32 */
	TCA_FLOWER_KEY_ARP_SIP_MASK,	/* be32 */
	TCA_FLOWER_KEY_ARP_TIP,		/* be32 */
	TCA_FLOWER_KEY_ARP_TIP_MASK,	/* be32 */
	TCA_FLOWER_KEY_ARP_OP,		/* u8 */
	TCA_FLOWER_KEY_ARP_OP_MASK,	/* u8 */
	TCA_FLOWER_KEY_ARP_SHA,		/* ETH_ALEN */
	TCA_FLOWER_KEY_ARP_SHA_MASK,	/* ETH_ALEN */
	TCA_FLOWER_KEY_ARP_THA,		/* ETH_ALEN */
	TCA_FLOWER_KEY_ARP_THA_MASK,	/* ETH_ALEN */

	TCA_FLOWER_KEY_MPLS_TTL,	/* u8 - 8 bits */
	TCA_FLOWER_KEY_MPLS_BOS,	/* u8 - 1 bit */
	TCA_FLOWER_KEY_MPLS_TC,		/* u8 - 3 bits */
	TCA_FLOWER_KEY_MPLS_LABEL,	/* be32 - 20 bits */

	TCA_FLOWER_KEY_TCP_FLAGS,	/* be16 */
	TCA_FLOWER_KEY_TCP_FLAGS_MASK,	/* be16 */

	TCA_FLOWER_KEY_IP_TOS,		/* u8 */
	TCA_FLOWER_KEY_IP_TOS_MASK,	/* u8 */
	TCA_FLOWER_KEY_IP_TTL,		/* u8 */
	TCA_FLOWER_KEY_IP_TTL_MASK,	/* u8 */

	TCA_FLOWER_KEY_CVLAN_ID,	/* be16 */
	TCA_FLOWER_KEY_CVLAN_PRIO,	/* u8   */
	TCA_FLOWER_KEY_CVLAN_ETH_TYPE,	/* be16 */

	TCA_FLOWER_KEY_ENC_IP_TOS,	/* u8 */
	TCA_FLOWER_KEY_ENC_IP_TOS_MASK,	/* u8 */
	TCA_FLOWER_KEY_ENC_IP_TTL,	/* u8 */
	TCA_FLOWER_KEY_ENC_IP_TTL_MASK,	/* u8 */

	TCA_FLOWER_KEY_ENC_OPTS,
	TCA_FLOWER_KEY_ENC_OPTS_MASK,

	TCA_FLOWER_IN_HW_COUNT,

	TCA_FLOWER_KEY_PORT_SRC_MIN,	/* be16 */
	TCA_FLOWER_KEY_PORT_SRC_MAX,	/* be16 */
	TCA_FLOWER_KEY_PORT_DST_MIN,	/* be16 */
	TCA_FLOWER_KEY_PORT_DST_MAX,	/* be16 */

	TCA_FLOWER_KEY_CT_STATE,	/* u16 */
	TCA_FLOWER_KEY_CT_STATE_MASK,	/* u16 */
	TCA_FLOWER_KEY_CT_ZONE,		/* u16 */
	TCA_FLOWER_KEY_CT_ZONE_MASK,	/* u16 */
	TCA_FLOWER_KEY_CT_MARK,		/* u32 */
	TCA_FLOWER_KEY_CT_MARK_MASK,	/* u32 */
	TCA_FLOWER_KEY_CT_LABELS,	/* u128 */
	TCA_FLOWER_KEY_CT_LABELS_MASK,	/* u128 */

	TCA_FLOWER_KEY_MPLS_OPTS,

	TCA_FLOWER_KEY_HASH,		/* u32 */
	TCA_FLOWER_KEY_HASH_MASK,	/* u32 */

	__TCA_FLOWER_MAX,
};

#define TCA_FLOWER_MAX (__TCA_FLOWER_MAX - 1)

enum {
	TCA_FLOWER_KEY_CT_FLAGS_NEW = 1 << 0, /* Beginning of a new connection. */
	TCA_FLOWER_KEY_CT_FLAGS_ESTABLISHED = 1 << 1, /* Part of an existing connection. */
	TCA_FLOWER_KEY_CT_FLAGS_RELATED = 1 << 2, /* Related to an established connection. */
	TCA_FLOWER_KEY_CT_FLAGS_TRACKED = 1 << 3, /* Conntrack has occurred. */
<<<<<<< HEAD
	TCA_FLOWER_KEY_CT_FLAGS_INVALID = 1 << 4, /* Conntrack is invalid. */
	TCA_FLOWER_KEY_CT_FLAGS_REPLY = 1 << 5, /* Packet is in the reply direction. */
=======

	__TCA_FLOWER_KEY_CT_FLAGS_MAX,
>>>>>>> 3af409ca
};

enum {
	TCA_FLOWER_KEY_ENC_OPTS_UNSPEC,
	TCA_FLOWER_KEY_ENC_OPTS_GENEVE, /* Nested
					 * TCA_FLOWER_KEY_ENC_OPT_GENEVE_
					 * attributes
					 */
	TCA_FLOWER_KEY_ENC_OPTS_VXLAN,	/* Nested
					 * TCA_FLOWER_KEY_ENC_OPT_VXLAN_
					 * attributes
					 */
	TCA_FLOWER_KEY_ENC_OPTS_ERSPAN,	/* Nested
					 * TCA_FLOWER_KEY_ENC_OPT_ERSPAN_
					 * attributes
					 */
	__TCA_FLOWER_KEY_ENC_OPTS_MAX,
};

#define TCA_FLOWER_KEY_ENC_OPTS_MAX (__TCA_FLOWER_KEY_ENC_OPTS_MAX - 1)

enum {
	TCA_FLOWER_KEY_ENC_OPT_GENEVE_UNSPEC,
	TCA_FLOWER_KEY_ENC_OPT_GENEVE_CLASS,            /* u16 */
	TCA_FLOWER_KEY_ENC_OPT_GENEVE_TYPE,             /* u8 */
	TCA_FLOWER_KEY_ENC_OPT_GENEVE_DATA,             /* 4 to 128 bytes */

	__TCA_FLOWER_KEY_ENC_OPT_GENEVE_MAX,
};

#define TCA_FLOWER_KEY_ENC_OPT_GENEVE_MAX \
		(__TCA_FLOWER_KEY_ENC_OPT_GENEVE_MAX - 1)

enum {
	TCA_FLOWER_KEY_ENC_OPT_VXLAN_UNSPEC,
	TCA_FLOWER_KEY_ENC_OPT_VXLAN_GBP,		/* u32 */
	__TCA_FLOWER_KEY_ENC_OPT_VXLAN_MAX,
};

#define TCA_FLOWER_KEY_ENC_OPT_VXLAN_MAX \
		(__TCA_FLOWER_KEY_ENC_OPT_VXLAN_MAX - 1)

enum {
	TCA_FLOWER_KEY_ENC_OPT_ERSPAN_UNSPEC,
	TCA_FLOWER_KEY_ENC_OPT_ERSPAN_VER,              /* u8 */
	TCA_FLOWER_KEY_ENC_OPT_ERSPAN_INDEX,            /* be32 */
	TCA_FLOWER_KEY_ENC_OPT_ERSPAN_DIR,              /* u8 */
	TCA_FLOWER_KEY_ENC_OPT_ERSPAN_HWID,             /* u8 */
	__TCA_FLOWER_KEY_ENC_OPT_ERSPAN_MAX,
};

#define TCA_FLOWER_KEY_ENC_OPT_ERSPAN_MAX \
		(__TCA_FLOWER_KEY_ENC_OPT_ERSPAN_MAX - 1)

enum {
	TCA_FLOWER_KEY_MPLS_OPTS_UNSPEC,
	TCA_FLOWER_KEY_MPLS_OPTS_LSE,
	__TCA_FLOWER_KEY_MPLS_OPTS_MAX,
};

#define TCA_FLOWER_KEY_MPLS_OPTS_MAX (__TCA_FLOWER_KEY_MPLS_OPTS_MAX - 1)

enum {
	TCA_FLOWER_KEY_MPLS_OPT_LSE_UNSPEC,
	TCA_FLOWER_KEY_MPLS_OPT_LSE_DEPTH,
	TCA_FLOWER_KEY_MPLS_OPT_LSE_TTL,
	TCA_FLOWER_KEY_MPLS_OPT_LSE_BOS,
	TCA_FLOWER_KEY_MPLS_OPT_LSE_TC,
	TCA_FLOWER_KEY_MPLS_OPT_LSE_LABEL,
	__TCA_FLOWER_KEY_MPLS_OPT_LSE_MAX,
};

#define TCA_FLOWER_KEY_MPLS_OPT_LSE_MAX \
		(__TCA_FLOWER_KEY_MPLS_OPT_LSE_MAX - 1)

enum {
	TCA_FLOWER_KEY_FLAGS_IS_FRAGMENT = (1 << 0),
	TCA_FLOWER_KEY_FLAGS_FRAG_IS_FIRST = (1 << 1),
};

#define TCA_FLOWER_MASK_FLAGS_RANGE	(1 << 0) /* Range-based match */

/* Match-all classifier */

struct tc_matchall_pcnt {
	__u64 rhit;
};

enum {
	TCA_MATCHALL_UNSPEC,
	TCA_MATCHALL_CLASSID,
	TCA_MATCHALL_ACT,
	TCA_MATCHALL_FLAGS,
	TCA_MATCHALL_PCNT,
	TCA_MATCHALL_PAD,
	__TCA_MATCHALL_MAX,
};

#define TCA_MATCHALL_MAX (__TCA_MATCHALL_MAX - 1)

/* Extended Matches */

struct tcf_ematch_tree_hdr {
	__u16		nmatches;
	__u16		progid;
};

enum {
	TCA_EMATCH_TREE_UNSPEC,
	TCA_EMATCH_TREE_HDR,
	TCA_EMATCH_TREE_LIST,
	__TCA_EMATCH_TREE_MAX
};
#define TCA_EMATCH_TREE_MAX (__TCA_EMATCH_TREE_MAX - 1)

struct tcf_ematch_hdr {
	__u16		matchid;
	__u16		kind;
	__u16		flags;
	__u16		pad; /* currently unused */
};

/*  0                   1
 *  0 1 2 3 4 5 6 7 8 9 0 1 2 3 4 5 
 * +-----------------------+-+-+---+
 * |         Unused        |S|I| R |
 * +-----------------------+-+-+---+
 *
 * R(2) ::= relation to next ematch
 *          where: 0 0 END (last ematch)
 *                 0 1 AND
 *                 1 0 OR
 *                 1 1 Unused (invalid)
 * I(1) ::= invert result
 * S(1) ::= simple payload
 */
#define TCF_EM_REL_END	0
#define TCF_EM_REL_AND	(1<<0)
#define TCF_EM_REL_OR	(1<<1)
#define TCF_EM_INVERT	(1<<2)
#define TCF_EM_SIMPLE	(1<<3)

#define TCF_EM_REL_MASK	3
#define TCF_EM_REL_VALID(v) (((v) & TCF_EM_REL_MASK) != TCF_EM_REL_MASK)

enum {
	TCF_LAYER_LINK,
	TCF_LAYER_NETWORK,
	TCF_LAYER_TRANSPORT,
	__TCF_LAYER_MAX
};
#define TCF_LAYER_MAX (__TCF_LAYER_MAX - 1)

/* Ematch type assignments
 *   1..32767		Reserved for ematches inside kernel tree
 *   32768..65535	Free to use, not reliable
 */
#define	TCF_EM_CONTAINER	0
#define	TCF_EM_CMP		1
#define	TCF_EM_NBYTE		2
#define	TCF_EM_U32		3
#define	TCF_EM_META		4
#define	TCF_EM_TEXT		5
#define	TCF_EM_VLAN		6
#define	TCF_EM_CANID		7
#define	TCF_EM_IPSET		8
#define	TCF_EM_IPT		9
#define	TCF_EM_MAX		9

enum {
	TCF_EM_PROG_TC
};

enum {
	TCF_EM_OPND_EQ,
	TCF_EM_OPND_GT,
	TCF_EM_OPND_LT
};

#endif<|MERGE_RESOLUTION|>--- conflicted
+++ resolved
@@ -591,13 +591,9 @@
 	TCA_FLOWER_KEY_CT_FLAGS_ESTABLISHED = 1 << 1, /* Part of an existing connection. */
 	TCA_FLOWER_KEY_CT_FLAGS_RELATED = 1 << 2, /* Related to an established connection. */
 	TCA_FLOWER_KEY_CT_FLAGS_TRACKED = 1 << 3, /* Conntrack has occurred. */
-<<<<<<< HEAD
 	TCA_FLOWER_KEY_CT_FLAGS_INVALID = 1 << 4, /* Conntrack is invalid. */
 	TCA_FLOWER_KEY_CT_FLAGS_REPLY = 1 << 5, /* Packet is in the reply direction. */
-=======
-
 	__TCA_FLOWER_KEY_CT_FLAGS_MAX,
->>>>>>> 3af409ca
 };
 
 enum {
