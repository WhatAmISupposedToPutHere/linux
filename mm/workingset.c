// SPDX-License-Identifier: GPL-2.0
/*
 * Workingset detection
 *
 * Copyright (C) 2013 Red Hat, Inc., Johannes Weiner
 */

#include <linux/memcontrol.h>
#include <linux/mm_inline.h>
#include <linux/writeback.h>
#include <linux/shmem_fs.h>
#include <linux/pagemap.h>
#include <linux/atomic.h>
#include <linux/module.h>
#include <linux/swap.h>
#include <linux/dax.h>
#include <linux/fs.h>
#include <linux/mm.h>
#include "internal.h"

/*
 *		Double CLOCK lists
 *
 * Per node, two clock lists are maintained for file pages: the
 * inactive and the active list.  Freshly faulted pages start out at
 * the head of the inactive list and page reclaim scans pages from the
 * tail.  Pages that are accessed multiple times on the inactive list
 * are promoted to the active list, to protect them from reclaim,
 * whereas active pages are demoted to the inactive list when the
 * active list grows too big.
 *
 *   fault ------------------------+
 *                                 |
 *              +--------------+   |            +-------------+
 *   reclaim <- |   inactive   | <-+-- demotion |    active   | <--+
 *              +--------------+                +-------------+    |
 *                     |                                           |
 *                     +-------------- promotion ------------------+
 *
 *
 *		Access frequency and refault distance
 *
 * A workload is thrashing when its pages are frequently used but they
 * are evicted from the inactive list every time before another access
 * would have promoted them to the active list.
 *
 * In cases where the average access distance between thrashing pages
 * is bigger than the size of memory there is nothing that can be
 * done - the thrashing set could never fit into memory under any
 * circumstance.
 *
 * However, the average access distance could be bigger than the
 * inactive list, yet smaller than the size of memory.  In this case,
 * the set could fit into memory if it weren't for the currently
 * active pages - which may be used more, hopefully less frequently:
 *
 *      +-memory available to cache-+
 *      |                           |
 *      +-inactive------+-active----+
 *  a b | c d e f g h i | J K L M N |
 *      +---------------+-----------+
 *
 * It is prohibitively expensive to accurately track access frequency
 * of pages.  But a reasonable approximation can be made to measure
 * thrashing on the inactive list, after which refaulting pages can be
 * activated optimistically to compete with the existing active pages.
 *
 * Approximating inactive page access frequency - Observations:
 *
 * 1. When a page is accessed for the first time, it is added to the
 *    head of the inactive list, slides every existing inactive page
 *    towards the tail by one slot, and pushes the current tail page
 *    out of memory.
 *
 * 2. When a page is accessed for the second time, it is promoted to
 *    the active list, shrinking the inactive list by one slot.  This
 *    also slides all inactive pages that were faulted into the cache
 *    more recently than the activated page towards the tail of the
 *    inactive list.
 *
 * Thus:
 *
 * 1. The sum of evictions and activations between any two points in
 *    time indicate the minimum number of inactive pages accessed in
 *    between.
 *
 * 2. Moving one inactive page N page slots towards the tail of the
 *    list requires at least N inactive page accesses.
 *
 * Combining these:
 *
 * 1. When a page is finally evicted from memory, the number of
 *    inactive pages accessed while the page was in cache is at least
 *    the number of page slots on the inactive list.
 *
 * 2. In addition, measuring the sum of evictions and activations (E)
 *    at the time of a page's eviction, and comparing it to another
 *    reading (R) at the time the page faults back into memory tells
 *    the minimum number of accesses while the page was not cached.
 *    This is called the refault distance.
 *
 * Because the first access of the page was the fault and the second
 * access the refault, we combine the in-cache distance with the
 * out-of-cache distance to get the complete minimum access distance
 * of this page:
 *
 *      NR_inactive + (R - E)
 *
 * And knowing the minimum access distance of a page, we can easily
 * tell if the page would be able to stay in cache assuming all page
 * slots in the cache were available:
 *
 *   NR_inactive + (R - E) <= NR_inactive + NR_active
 *
 * If we have swap we should consider about NR_inactive_anon and
 * NR_active_anon, so for page cache and anonymous respectively:
 *
 *   NR_inactive_file + (R - E) <= NR_inactive_file + NR_active_file
 *   + NR_inactive_anon + NR_active_anon
 *
 *   NR_inactive_anon + (R - E) <= NR_inactive_anon + NR_active_anon
 *   + NR_inactive_file + NR_active_file
 *
 * Which can be further simplified to:
 *
 *   (R - E) <= NR_active_file + NR_inactive_anon + NR_active_anon
 *
 *   (R - E) <= NR_active_anon + NR_inactive_file + NR_active_file
 *
 * Put into words, the refault distance (out-of-cache) can be seen as
 * a deficit in inactive list space (in-cache).  If the inactive list
 * had (R - E) more page slots, the page would not have been evicted
 * in between accesses, but activated instead.  And on a full system,
 * the only thing eating into inactive list space is active pages.
 *
 *
 *		Refaulting inactive pages
 *
 * All that is known about the active list is that the pages have been
 * accessed more than once in the past.  This means that at any given
 * time there is actually a good chance that pages on the active list
 * are no longer in active use.
 *
 * So when a refault distance of (R - E) is observed and there are at
 * least (R - E) pages in the userspace workingset, the refaulting page
 * is activated optimistically in the hope that (R - E) pages are actually
 * used less frequently than the refaulting page - or even not used at
 * all anymore.
 *
 * That means if inactive cache is refaulting with a suitable refault
 * distance, we assume the cache workingset is transitioning and put
 * pressure on the current workingset.
 *
 * If this is wrong and demotion kicks in, the pages which are truly
 * used more frequently will be reactivated while the less frequently
 * used once will be evicted from memory.
 *
 * But if this is right, the stale pages will be pushed out of memory
 * and the used pages get to stay in cache.
 *
 *		Refaulting active pages
 *
 * If on the other hand the refaulting pages have recently been
 * deactivated, it means that the active list is no longer protecting
 * actively used cache from reclaim. The cache is NOT transitioning to
 * a different workingset; the existing workingset is thrashing in the
 * space allocated to the page cache.
 *
 *
 *		Implementation
 *
 * For each node's LRU lists, a counter for inactive evictions and
 * activations is maintained (node->nonresident_age).
 *
 * On eviction, a snapshot of this counter (along with some bits to
 * identify the node) is stored in the now empty page cache
 * slot of the evicted page.  This is called a shadow entry.
 *
 * On cache misses for which there are shadow entries, an eligible
 * refault distance will immediately activate the refaulting page.
 */

#define WORKINGSET_SHIFT 1
#define EVICTION_SHIFT	((BITS_PER_LONG - BITS_PER_XA_VALUE) +	\
			 WORKINGSET_SHIFT + NODES_SHIFT + \
			 MEM_CGROUP_ID_SHIFT)
#define EVICTION_MASK	(~0UL >> EVICTION_SHIFT)

/*
 * Eviction timestamps need to be able to cover the full range of
 * actionable refaults. However, bits are tight in the xarray
 * entry, and after storing the identifier for the lruvec there might
 * not be enough left to represent every single actionable refault. In
 * that case, we have to sacrifice granularity for distance, and group
 * evictions into coarser buckets by shaving off lower timestamp bits.
 */
static unsigned int bucket_order __read_mostly;

static void *pack_shadow(int memcgid, pg_data_t *pgdat, unsigned long eviction,
			 bool workingset)
{
	eviction &= EVICTION_MASK;
	eviction = (eviction << MEM_CGROUP_ID_SHIFT) | memcgid;
	eviction = (eviction << NODES_SHIFT) | pgdat->node_id;
	eviction = (eviction << WORKINGSET_SHIFT) | workingset;

	return xa_mk_value(eviction);
}

static void unpack_shadow(void *shadow, int *memcgidp, pg_data_t **pgdat,
			  unsigned long *evictionp, bool *workingsetp)
{
	unsigned long entry = xa_to_value(shadow);
	int memcgid, nid;
	bool workingset;

	workingset = entry & ((1UL << WORKINGSET_SHIFT) - 1);
	entry >>= WORKINGSET_SHIFT;
	nid = entry & ((1UL << NODES_SHIFT) - 1);
	entry >>= NODES_SHIFT;
	memcgid = entry & ((1UL << MEM_CGROUP_ID_SHIFT) - 1);
	entry >>= MEM_CGROUP_ID_SHIFT;

	*memcgidp = memcgid;
	*pgdat = NODE_DATA(nid);
	*evictionp = entry;
	*workingsetp = workingset;
}

#ifdef CONFIG_LRU_GEN

static void *lru_gen_eviction(struct folio *folio)
{
	int hist;
	unsigned long token;
	unsigned long min_seq;
	struct lruvec *lruvec;
	struct lru_gen_folio *lrugen;
	int type = folio_is_file_lru(folio);
	int delta = folio_nr_pages(folio);
	int refs = folio_lru_refs(folio);
	int tier = lru_tier_from_refs(refs);
	struct mem_cgroup *memcg = folio_memcg(folio);
	struct pglist_data *pgdat = folio_pgdat(folio);

	BUILD_BUG_ON(LRU_GEN_WIDTH + LRU_REFS_WIDTH > BITS_PER_LONG - EVICTION_SHIFT);

	lruvec = mem_cgroup_lruvec(memcg, pgdat);
	lrugen = &lruvec->lrugen;
	min_seq = READ_ONCE(lrugen->min_seq[type]);
	token = (min_seq << LRU_REFS_WIDTH) | max(refs - 1, 0);

	hist = lru_hist_from_seq(min_seq);
	atomic_long_add(delta, &lrugen->evicted[hist][type][tier]);

	return pack_shadow(mem_cgroup_id(memcg), pgdat, token, refs);
}

/*
 * Tests if the shadow entry is for a folio that was recently evicted.
 * Fills in @lruvec, @token, @workingset with the values unpacked from shadow.
 */
static bool lru_gen_test_recent(void *shadow, bool file, struct lruvec **lruvec,
				unsigned long *token, bool *workingset)
{
	int memcg_id;
	unsigned long min_seq;
	struct mem_cgroup *memcg;
	struct pglist_data *pgdat;

	unpack_shadow(shadow, &memcg_id, &pgdat, token, workingset);

	memcg = mem_cgroup_from_id(memcg_id);
	*lruvec = mem_cgroup_lruvec(memcg, pgdat);

	min_seq = READ_ONCE((*lruvec)->lrugen.min_seq[file]);
	return (*token >> LRU_REFS_WIDTH) == (min_seq & (EVICTION_MASK >> LRU_REFS_WIDTH));
}

static void lru_gen_refault(struct folio *folio, void *shadow)
{
	bool recent;
	int hist, tier, refs;
	bool workingset;
	unsigned long token;
	struct lruvec *lruvec;
	struct lru_gen_folio *lrugen;
	int type = folio_is_file_lru(folio);
	int delta = folio_nr_pages(folio);

	rcu_read_lock();

	recent = lru_gen_test_recent(shadow, type, &lruvec, &token, &workingset);
	if (lruvec != folio_lruvec(folio))
		goto unlock;

	mod_lruvec_state(lruvec, WORKINGSET_REFAULT_BASE + type, delta);

	if (!recent)
		goto unlock;

	lrugen = &lruvec->lrugen;

	hist = lru_hist_from_seq(READ_ONCE(lrugen->min_seq[type]));
	/* see the comment in folio_lru_refs() */
	refs = (token & (BIT(LRU_REFS_WIDTH) - 1)) + workingset;
	tier = lru_tier_from_refs(refs);

	atomic_long_add(delta, &lrugen->refaulted[hist][type][tier]);
	mod_lruvec_state(lruvec, WORKINGSET_ACTIVATE_BASE + type, delta);

	/*
	 * Count the following two cases as stalls:
	 * 1. For pages accessed through page tables, hotter pages pushed out
	 *    hot pages which refaulted immediately.
	 * 2. For pages accessed multiple times through file descriptors,
	 *    they would have been protected by sort_folio().
	 */
	if (lru_gen_in_fault() || refs >= BIT(LRU_REFS_WIDTH) - 1) {
		set_mask_bits(&folio->flags, 0, LRU_REFS_MASK | BIT(PG_workingset));
		mod_lruvec_state(lruvec, WORKINGSET_RESTORE_BASE + type, delta);
	}
unlock:
	rcu_read_unlock();
}

#else /* !CONFIG_LRU_GEN */

static void *lru_gen_eviction(struct folio *folio)
{
	return NULL;
}

static bool lru_gen_test_recent(void *shadow, bool file, struct lruvec **lruvec,
				unsigned long *token, bool *workingset)
{
	return false;
}

static void lru_gen_refault(struct folio *folio, void *shadow)
{
}

#endif /* CONFIG_LRU_GEN */

/**
 * workingset_age_nonresident - age non-resident entries as LRU ages
 * @lruvec: the lruvec that was aged
 * @nr_pages: the number of pages to count
 *
 * As in-memory pages are aged, non-resident pages need to be aged as
 * well, in order for the refault distances later on to be comparable
 * to the in-memory dimensions. This function allows reclaim and LRU
 * operations to drive the non-resident aging along in parallel.
 */
void workingset_age_nonresident(struct lruvec *lruvec, unsigned long nr_pages)
{
	/*
	 * Reclaiming a cgroup means reclaiming all its children in a
	 * round-robin fashion. That means that each cgroup has an LRU
	 * order that is composed of the LRU orders of its child
	 * cgroups; and every page has an LRU position not just in the
	 * cgroup that owns it, but in all of that group's ancestors.
	 *
	 * So when the physical inactive list of a leaf cgroup ages,
	 * the virtual inactive lists of all its parents, including
	 * the root cgroup's, age as well.
	 */
	do {
		atomic_long_add(nr_pages, &lruvec->nonresident_age);
	} while ((lruvec = parent_lruvec(lruvec)));
}

/**
 * workingset_eviction - note the eviction of a folio from memory
 * @target_memcg: the cgroup that is causing the reclaim
 * @folio: the folio being evicted
 *
 * Return: a shadow entry to be stored in @folio->mapping->i_pages in place
 * of the evicted @folio so that a later refault can be detected.
 */
void *workingset_eviction(struct folio *folio, struct mem_cgroup *target_memcg)
{
	struct pglist_data *pgdat = folio_pgdat(folio);
	unsigned long eviction;
	struct lruvec *lruvec;
	int memcgid;

	/* Folio is fully exclusive and pins folio's memory cgroup pointer */
	VM_BUG_ON_FOLIO(folio_test_lru(folio), folio);
	VM_BUG_ON_FOLIO(folio_ref_count(folio), folio);
	VM_BUG_ON_FOLIO(!folio_test_locked(folio), folio);

	if (lru_gen_enabled())
		return lru_gen_eviction(folio);

	lruvec = mem_cgroup_lruvec(target_memcg, pgdat);
	/* XXX: target_memcg can be NULL, go through lruvec */
	memcgid = mem_cgroup_id(lruvec_memcg(lruvec));
	eviction = atomic_long_read(&lruvec->nonresident_age);
	eviction >>= bucket_order;
	workingset_age_nonresident(lruvec, folio_nr_pages(folio));
	return pack_shadow(memcgid, pgdat, eviction,
				folio_test_workingset(folio));
}

/**
 * workingset_test_recent - tests if the shadow entry is for a folio that was
 * recently evicted. Also fills in @workingset with the value unpacked from
 * shadow.
 * @shadow: the shadow entry to be tested.
 * @file: whether the corresponding folio is from the file lru.
 * @workingset: where the workingset value unpacked from shadow should
 * be stored.
 * @flush: whether to flush cgroup rstat.
 *
 * Return: true if the shadow is for a recently evicted folio; false otherwise.
 */
bool workingset_test_recent(void *shadow, bool file, bool *workingset,
				bool flush)
{
	struct mem_cgroup *eviction_memcg;
	struct lruvec *eviction_lruvec;
	unsigned long refault_distance;
	unsigned long workingset_size;
	unsigned long refault;
	int memcgid;
	struct pglist_data *pgdat;
	unsigned long eviction;

	rcu_read_lock();

	if (lru_gen_enabled()) {
		bool recent = lru_gen_test_recent(shadow, file,
				&eviction_lruvec, &eviction, workingset);

		rcu_read_unlock();
		return recent;
	}


	unpack_shadow(shadow, &memcgid, &pgdat, &eviction, workingset);
	eviction <<= bucket_order;

	/*
	 * Look up the memcg associated with the stored ID. It might
	 * have been deleted since the folio's eviction.
	 *
	 * Note that in rare events the ID could have been recycled
	 * for a new cgroup that refaults a shared folio. This is
	 * impossible to tell from the available data. However, this
	 * should be a rare and limited disturbance, and activations
	 * are always speculative anyway. Ultimately, it's the aging
	 * algorithm's job to shake out the minimum access frequency
	 * for the active cache.
	 *
	 * XXX: On !CONFIG_MEMCG, this will always return NULL; it
	 * would be better if the root_mem_cgroup existed in all
	 * configurations instead.
	 */
	eviction_memcg = mem_cgroup_from_id(memcgid);
	if (!mem_cgroup_disabled() &&
	    (!eviction_memcg || !mem_cgroup_tryget(eviction_memcg))) {
		rcu_read_unlock();
		return false;
	}

	rcu_read_unlock();

	/*
	 * Flush stats (and potentially sleep) outside the RCU read section.
<<<<<<< HEAD
	 * XXX: With per-memcg flushing and thresholding, is ratelimiting
	 * still needed here?
	 */
	mem_cgroup_flush_stats_ratelimited(eviction_memcg);
=======
	 *
	 * Note that workingset_test_recent() itself might be called in RCU read
	 * section (for e.g, in cachestat) - these callers need to skip flushing
	 * stats (via the flush argument).
	 *
	 * XXX: With per-memcg flushing and thresholding, is ratelimiting
	 * still needed here?
	 */
	if (flush)
		mem_cgroup_flush_stats_ratelimited(eviction_memcg);
>>>>>>> 0c383648

	eviction_lruvec = mem_cgroup_lruvec(eviction_memcg, pgdat);
	refault = atomic_long_read(&eviction_lruvec->nonresident_age);

	/*
	 * Calculate the refault distance
	 *
	 * The unsigned subtraction here gives an accurate distance
	 * across nonresident_age overflows in most cases. There is a
	 * special case: usually, shadow entries have a short lifetime
	 * and are either refaulted or reclaimed along with the inode
	 * before they get too old.  But it is not impossible for the
	 * nonresident_age to lap a shadow entry in the field, which
	 * can then result in a false small refault distance, leading
	 * to a false activation should this old entry actually
	 * refault again.  However, earlier kernels used to deactivate
	 * unconditionally with *every* reclaim invocation for the
	 * longest time, so the occasional inappropriate activation
	 * leading to pressure on the active list is not a problem.
	 */
	refault_distance = (refault - eviction) & EVICTION_MASK;

	/*
	 * Compare the distance to the existing workingset size. We
	 * don't activate pages that couldn't stay resident even if
	 * all the memory was available to the workingset. Whether
	 * workingset competition needs to consider anon or not depends
	 * on having free swap space.
	 */
	workingset_size = lruvec_page_state(eviction_lruvec, NR_ACTIVE_FILE);
	if (!file) {
		workingset_size += lruvec_page_state(eviction_lruvec,
						     NR_INACTIVE_FILE);
	}
	if (mem_cgroup_get_nr_swap_pages(eviction_memcg) > 0) {
		workingset_size += lruvec_page_state(eviction_lruvec,
						     NR_ACTIVE_ANON);
		if (file) {
			workingset_size += lruvec_page_state(eviction_lruvec,
						     NR_INACTIVE_ANON);
		}
	}

	mem_cgroup_put(eviction_memcg);
	return refault_distance <= workingset_size;
}

/**
 * workingset_refault - Evaluate the refault of a previously evicted folio.
 * @folio: The freshly allocated replacement folio.
 * @shadow: Shadow entry of the evicted folio.
 *
 * Calculates and evaluates the refault distance of the previously
 * evicted folio in the context of the node and the memcg whose memory
 * pressure caused the eviction.
 */
void workingset_refault(struct folio *folio, void *shadow)
{
	bool file = folio_is_file_lru(folio);
	struct pglist_data *pgdat;
	struct mem_cgroup *memcg;
	struct lruvec *lruvec;
	bool workingset;
	long nr;

	if (lru_gen_enabled()) {
		lru_gen_refault(folio, shadow);
		return;
	}

	/*
	 * The activation decision for this folio is made at the level
	 * where the eviction occurred, as that is where the LRU order
	 * during folio reclaim is being determined.
	 *
	 * However, the cgroup that will own the folio is the one that
	 * is actually experiencing the refault event. Make sure the folio is
	 * locked to guarantee folio_memcg() stability throughout.
	 */
	VM_BUG_ON_FOLIO(!folio_test_locked(folio), folio);
	nr = folio_nr_pages(folio);
	memcg = folio_memcg(folio);
	pgdat = folio_pgdat(folio);
	lruvec = mem_cgroup_lruvec(memcg, pgdat);

	mod_lruvec_state(lruvec, WORKINGSET_REFAULT_BASE + file, nr);

<<<<<<< HEAD
	if (!workingset_test_recent(shadow, file, &workingset))
=======
	if (!workingset_test_recent(shadow, file, &workingset, true))
>>>>>>> 0c383648
		return;

	folio_set_active(folio);
	workingset_age_nonresident(lruvec, nr);
	mod_lruvec_state(lruvec, WORKINGSET_ACTIVATE_BASE + file, nr);

	/* Folio was active prior to eviction */
	if (workingset) {
		folio_set_workingset(folio);
		/*
		 * XXX: Move to folio_add_lru() when it supports new vs
		 * putback
		 */
		lru_note_cost_refault(folio);
		mod_lruvec_state(lruvec, WORKINGSET_RESTORE_BASE + file, nr);
	}
}

/**
 * workingset_activation - note a page activation
 * @folio: Folio that is being activated.
 */
void workingset_activation(struct folio *folio)
{
	struct mem_cgroup *memcg;

	rcu_read_lock();
	/*
	 * Filter non-memcg pages here, e.g. unmap can call
	 * mark_page_accessed() on VDSO pages.
	 *
	 * XXX: See workingset_refault() - this should return
	 * root_mem_cgroup even for !CONFIG_MEMCG.
	 */
	memcg = folio_memcg_rcu(folio);
	if (!mem_cgroup_disabled() && !memcg)
		goto out;
	workingset_age_nonresident(folio_lruvec(folio), folio_nr_pages(folio));
out:
	rcu_read_unlock();
}

/*
 * Shadow entries reflect the share of the working set that does not
 * fit into memory, so their number depends on the access pattern of
 * the workload.  In most cases, they will refault or get reclaimed
 * along with the inode, but a (malicious) workload that streams
 * through files with a total size several times that of available
 * memory, while preventing the inodes from being reclaimed, can
 * create excessive amounts of shadow nodes.  To keep a lid on this,
 * track shadow nodes and reclaim them when they grow way past the
 * point where they would still be useful.
 */

struct list_lru shadow_nodes;

void workingset_update_node(struct xa_node *node)
{
	struct address_space *mapping;
	struct page *page = virt_to_page(node);

	/*
	 * Track non-empty nodes that contain only shadow entries;
	 * unlink those that contain pages or are being freed.
	 *
	 * Avoid acquiring the list_lru lock when the nodes are
	 * already where they should be. The list_empty() test is safe
	 * as node->private_list is protected by the i_pages lock.
	 */
	mapping = container_of(node->array, struct address_space, i_pages);
	lockdep_assert_held(&mapping->i_pages.xa_lock);

	if (node->count && node->count == node->nr_values) {
		if (list_empty(&node->private_list)) {
			list_lru_add_obj(&shadow_nodes, &node->private_list);
<<<<<<< HEAD
			__inc_lruvec_kmem_state(node, WORKINGSET_NODES);
=======
			__inc_node_page_state(page, WORKINGSET_NODES);
>>>>>>> 0c383648
		}
	} else {
		if (!list_empty(&node->private_list)) {
			list_lru_del_obj(&shadow_nodes, &node->private_list);
<<<<<<< HEAD
			__dec_lruvec_kmem_state(node, WORKINGSET_NODES);
=======
			__dec_node_page_state(page, WORKINGSET_NODES);
>>>>>>> 0c383648
		}
	}
}

static unsigned long count_shadow_nodes(struct shrinker *shrinker,
					struct shrink_control *sc)
{
	unsigned long max_nodes;
	unsigned long nodes;
	unsigned long pages;

	nodes = list_lru_shrink_count(&shadow_nodes, sc);
	if (!nodes)
		return SHRINK_EMPTY;

	/*
	 * Approximate a reasonable limit for the nodes
	 * containing shadow entries. We don't need to keep more
	 * shadow entries than possible pages on the active list,
	 * since refault distances bigger than that are dismissed.
	 *
	 * The size of the active list converges toward 100% of
	 * overall page cache as memory grows, with only a tiny
	 * inactive list. Assume the total cache size for that.
	 *
	 * Nodes might be sparsely populated, with only one shadow
	 * entry in the extreme case. Obviously, we cannot keep one
	 * node for every eligible shadow entry, so compromise on a
	 * worst-case density of 1/8th. Below that, not all eligible
	 * refaults can be detected anymore.
	 *
	 * On 64-bit with 7 xa_nodes per page and 64 slots
	 * each, this will reclaim shadow entries when they consume
	 * ~1.8% of available memory:
	 *
	 * PAGE_SIZE / xa_nodes / node_entries * 8 / PAGE_SIZE
	 */
#ifdef CONFIG_MEMCG
	if (sc->memcg) {
		struct lruvec *lruvec;
		int i;

		mem_cgroup_flush_stats_ratelimited(sc->memcg);
		lruvec = mem_cgroup_lruvec(sc->memcg, NODE_DATA(sc->nid));
		for (pages = 0, i = 0; i < NR_LRU_LISTS; i++)
			pages += lruvec_page_state_local(lruvec,
							 NR_LRU_BASE + i);
		pages += lruvec_page_state_local(
			lruvec, NR_SLAB_RECLAIMABLE_B) >> PAGE_SHIFT;
		pages += lruvec_page_state_local(
			lruvec, NR_SLAB_UNRECLAIMABLE_B) >> PAGE_SHIFT;
	} else
#endif
		pages = node_present_pages(sc->nid);

	max_nodes = pages >> (XA_CHUNK_SHIFT - 3);

	if (nodes <= max_nodes)
		return 0;
	return nodes - max_nodes;
}

static enum lru_status shadow_lru_isolate(struct list_head *item,
					  struct list_lru_one *lru,
					  spinlock_t *lru_lock,
					  void *arg) __must_hold(lru_lock)
{
	struct xa_node *node = container_of(item, struct xa_node, private_list);
	struct address_space *mapping;
	int ret;

	/*
	 * Page cache insertions and deletions synchronously maintain
	 * the shadow node LRU under the i_pages lock and the
	 * lru_lock.  Because the page cache tree is emptied before
	 * the inode can be destroyed, holding the lru_lock pins any
	 * address_space that has nodes on the LRU.
	 *
	 * We can then safely transition to the i_pages lock to
	 * pin only the address_space of the particular node we want
	 * to reclaim, take the node off-LRU, and drop the lru_lock.
	 */

	mapping = container_of(node->array, struct address_space, i_pages);

	/* Coming from the list, invert the lock order */
	if (!xa_trylock(&mapping->i_pages)) {
		spin_unlock_irq(lru_lock);
		ret = LRU_RETRY;
		goto out;
	}

	/* For page cache we need to hold i_lock */
	if (mapping->host != NULL) {
		if (!spin_trylock(&mapping->host->i_lock)) {
			xa_unlock(&mapping->i_pages);
			spin_unlock_irq(lru_lock);
			ret = LRU_RETRY;
			goto out;
		}
	}

	list_lru_isolate(lru, item);
	__dec_node_page_state(virt_to_page(node), WORKINGSET_NODES);

	spin_unlock(lru_lock);

	/*
	 * The nodes should only contain one or more shadow entries,
	 * no pages, so we expect to be able to remove them all and
	 * delete and free the empty node afterwards.
	 */
	if (WARN_ON_ONCE(!node->nr_values))
		goto out_invalid;
	if (WARN_ON_ONCE(node->count != node->nr_values))
		goto out_invalid;
	xa_delete_node(node, workingset_update_node);
	__inc_lruvec_kmem_state(node, WORKINGSET_NODERECLAIM);

out_invalid:
	xa_unlock_irq(&mapping->i_pages);
	if (mapping->host != NULL) {
		if (mapping_shrinkable(mapping))
			inode_add_lru(mapping->host);
		spin_unlock(&mapping->host->i_lock);
	}
	ret = LRU_REMOVED_RETRY;
out:
	cond_resched();
	spin_lock_irq(lru_lock);
	return ret;
}

static unsigned long scan_shadow_nodes(struct shrinker *shrinker,
				       struct shrink_control *sc)
{
	/* list_lru lock nests inside the IRQ-safe i_pages lock */
	return list_lru_shrink_walk_irq(&shadow_nodes, sc, shadow_lru_isolate,
					NULL);
}

/*
 * Our list_lru->lock is IRQ-safe as it nests inside the IRQ-safe
 * i_pages lock.
 */
static struct lock_class_key shadow_nodes_key;

static int __init workingset_init(void)
{
	struct shrinker *workingset_shadow_shrinker;
	unsigned int timestamp_bits;
	unsigned int max_order;
	int ret = -ENOMEM;

	BUILD_BUG_ON(BITS_PER_LONG < EVICTION_SHIFT);
	/*
	 * Calculate the eviction bucket size to cover the longest
	 * actionable refault distance, which is currently half of
	 * memory (totalram_pages/2). However, memory hotplug may add
	 * some more pages at runtime, so keep working with up to
	 * double the initial memory by using totalram_pages as-is.
	 */
	timestamp_bits = BITS_PER_LONG - EVICTION_SHIFT;
	max_order = fls_long(totalram_pages() - 1);
	if (max_order > timestamp_bits)
		bucket_order = max_order - timestamp_bits;
	pr_info("workingset: timestamp_bits=%d max_order=%d bucket_order=%u\n",
	       timestamp_bits, max_order, bucket_order);

	workingset_shadow_shrinker = shrinker_alloc(SHRINKER_NUMA_AWARE |
						    SHRINKER_MEMCG_AWARE,
						    "mm-shadow");
	if (!workingset_shadow_shrinker)
		goto err;

	ret = __list_lru_init(&shadow_nodes, true, &shadow_nodes_key,
			      workingset_shadow_shrinker);
	if (ret)
		goto err_list_lru;

	workingset_shadow_shrinker->count_objects = count_shadow_nodes;
	workingset_shadow_shrinker->scan_objects = scan_shadow_nodes;
	/* ->count reports only fully expendable nodes */
	workingset_shadow_shrinker->seeks = 0;

	shrinker_register(workingset_shadow_shrinker);
	return 0;
err_list_lru:
	shrinker_free(workingset_shadow_shrinker);
err:
	return ret;
}
module_init(workingset_init);<|MERGE_RESOLUTION|>--- conflicted
+++ resolved
@@ -469,12 +469,6 @@
 
 	/*
 	 * Flush stats (and potentially sleep) outside the RCU read section.
-<<<<<<< HEAD
-	 * XXX: With per-memcg flushing and thresholding, is ratelimiting
-	 * still needed here?
-	 */
-	mem_cgroup_flush_stats_ratelimited(eviction_memcg);
-=======
 	 *
 	 * Note that workingset_test_recent() itself might be called in RCU read
 	 * section (for e.g, in cachestat) - these callers need to skip flushing
@@ -485,7 +479,6 @@
 	 */
 	if (flush)
 		mem_cgroup_flush_stats_ratelimited(eviction_memcg);
->>>>>>> 0c383648
 
 	eviction_lruvec = mem_cgroup_lruvec(eviction_memcg, pgdat);
 	refault = atomic_long_read(&eviction_lruvec->nonresident_age);
@@ -573,11 +566,7 @@
 
 	mod_lruvec_state(lruvec, WORKINGSET_REFAULT_BASE + file, nr);
 
-<<<<<<< HEAD
-	if (!workingset_test_recent(shadow, file, &workingset))
-=======
 	if (!workingset_test_recent(shadow, file, &workingset, true))
->>>>>>> 0c383648
 		return;
 
 	folio_set_active(folio);
@@ -653,20 +642,12 @@
 	if (node->count && node->count == node->nr_values) {
 		if (list_empty(&node->private_list)) {
 			list_lru_add_obj(&shadow_nodes, &node->private_list);
-<<<<<<< HEAD
-			__inc_lruvec_kmem_state(node, WORKINGSET_NODES);
-=======
 			__inc_node_page_state(page, WORKINGSET_NODES);
->>>>>>> 0c383648
 		}
 	} else {
 		if (!list_empty(&node->private_list)) {
 			list_lru_del_obj(&shadow_nodes, &node->private_list);
-<<<<<<< HEAD
-			__dec_lruvec_kmem_state(node, WORKINGSET_NODES);
-=======
 			__dec_node_page_state(page, WORKINGSET_NODES);
->>>>>>> 0c383648
 		}
 	}
 }
