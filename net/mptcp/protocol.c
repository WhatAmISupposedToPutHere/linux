// SPDX-License-Identifier: GPL-2.0
/* Multipath TCP
 *
 * Copyright (c) 2017 - 2019, Intel Corporation.
 */

#define pr_fmt(fmt) "MPTCP: " fmt

#include <linux/kernel.h>
#include <linux/module.h>
#include <linux/netdevice.h>
#include <linux/sched/signal.h>
#include <linux/atomic.h>
#include <net/sock.h>
#include <net/inet_common.h>
#include <net/inet_hashtables.h>
#include <net/protocol.h>
#include <net/tcp.h>
#include <net/tcp_states.h>
#if IS_ENABLED(CONFIG_MPTCP_IPV6)
#include <net/transp_v6.h>
#endif
#include <net/mptcp.h>
#include "protocol.h"
#include "mib.h"

#define MPTCP_SAME_STATE TCP_MAX_STATES

#if IS_ENABLED(CONFIG_MPTCP_IPV6)
struct mptcp6_sock {
	struct mptcp_sock msk;
	struct ipv6_pinfo np;
};
#endif

struct mptcp_skb_cb {
	u32 offset;
};

#define MPTCP_SKB_CB(__skb)	((struct mptcp_skb_cb *)&((__skb)->cb[0]))

static struct percpu_counter mptcp_sockets_allocated;

/* If msk has an initial subflow socket, and the MP_CAPABLE handshake has not
 * completed yet or has failed, return the subflow socket.
 * Otherwise return NULL.
 */
static struct socket *__mptcp_nmpc_socket(const struct mptcp_sock *msk)
{
	if (!msk->subflow || READ_ONCE(msk->can_ack))
		return NULL;

	return msk->subflow;
}

static bool mptcp_is_tcpsk(struct sock *sk)
{
	struct socket *sock = sk->sk_socket;

	if (unlikely(sk->sk_prot == &tcp_prot)) {
		/* we are being invoked after mptcp_accept() has
		 * accepted a non-mp-capable flow: sk is a tcp_sk,
		 * not an mptcp one.
		 *
		 * Hand the socket over to tcp so all further socket ops
		 * bypass mptcp.
		 */
		sock->ops = &inet_stream_ops;
		return true;
#if IS_ENABLED(CONFIG_MPTCP_IPV6)
	} else if (unlikely(sk->sk_prot == &tcpv6_prot)) {
		sock->ops = &inet6_stream_ops;
		return true;
#endif
	}

	return false;
}

static struct sock *__mptcp_tcp_fallback(struct mptcp_sock *msk)
{
	sock_owned_by_me((const struct sock *)msk);

	if (likely(!__mptcp_check_fallback(msk)))
		return NULL;

	return msk->first;
}

static int __mptcp_socket_create(struct mptcp_sock *msk)
{
	struct mptcp_subflow_context *subflow;
	struct sock *sk = (struct sock *)msk;
	struct socket *ssock;
	int err;

	err = mptcp_subflow_create_socket(sk, &ssock);
	if (err)
		return err;

	msk->first = ssock->sk;
	msk->subflow = ssock;
	subflow = mptcp_subflow_ctx(ssock->sk);
	list_add(&subflow->node, &msk->conn_list);
	subflow->request_mptcp = 1;

	/* accept() will wait on first subflow sk_wq, and we always wakes up
	 * via msk->sk_socket
	 */
	RCU_INIT_POINTER(msk->first->sk_wq, &sk->sk_socket->wq);

	return 0;
}

static void __mptcp_move_skb(struct mptcp_sock *msk, struct sock *ssk,
			     struct sk_buff *skb,
			     unsigned int offset, size_t copy_len)
{
	struct sock *sk = (struct sock *)msk;
	struct sk_buff *tail;

	__skb_unlink(skb, &ssk->sk_receive_queue);

	skb_ext_reset(skb);
	skb_orphan(skb);
	msk->ack_seq += copy_len;

	tail = skb_peek_tail(&sk->sk_receive_queue);
	if (offset == 0 && tail) {
		bool fragstolen;
		int delta;

		if (skb_try_coalesce(tail, skb, &fragstolen, &delta)) {
			kfree_skb_partial(skb, fragstolen);
			atomic_add(delta, &sk->sk_rmem_alloc);
			sk_mem_charge(sk, delta);
			return;
		}
	}

	skb_set_owner_r(skb, sk);
	__skb_queue_tail(&sk->sk_receive_queue, skb);
	MPTCP_SKB_CB(skb)->offset = offset;
}

static void mptcp_stop_timer(struct sock *sk)
{
	struct inet_connection_sock *icsk = inet_csk(sk);

	sk_stop_timer(sk, &icsk->icsk_retransmit_timer);
	mptcp_sk(sk)->timer_ival = 0;
}

/* both sockets must be locked */
static bool mptcp_subflow_dsn_valid(const struct mptcp_sock *msk,
				    struct sock *ssk)
{
	struct mptcp_subflow_context *subflow = mptcp_subflow_ctx(ssk);
	u64 dsn = mptcp_subflow_get_mapped_dsn(subflow);

	/* revalidate data sequence number.
	 *
	 * mptcp_subflow_data_available() is usually called
	 * without msk lock.  Its unlikely (but possible)
	 * that msk->ack_seq has been advanced since the last
	 * call found in-sequence data.
	 */
	if (likely(dsn == msk->ack_seq))
		return true;

	subflow->data_avail = 0;
	return mptcp_subflow_data_available(ssk);
}

static void mptcp_check_data_fin_ack(struct sock *sk)
{
	struct mptcp_sock *msk = mptcp_sk(sk);

	if (__mptcp_check_fallback(msk))
		return;

	/* Look for an acknowledged DATA_FIN */
	if (((1 << sk->sk_state) &
	     (TCPF_FIN_WAIT1 | TCPF_CLOSING | TCPF_LAST_ACK)) &&
	    msk->write_seq == atomic64_read(&msk->snd_una)) {
		mptcp_stop_timer(sk);

		WRITE_ONCE(msk->snd_data_fin_enable, 0);

		switch (sk->sk_state) {
		case TCP_FIN_WAIT1:
			inet_sk_state_store(sk, TCP_FIN_WAIT2);
			sk->sk_state_change(sk);
			break;
		case TCP_CLOSING:
			fallthrough;
		case TCP_LAST_ACK:
			inet_sk_state_store(sk, TCP_CLOSE);
			sk->sk_state_change(sk);
			break;
		}

		if (sk->sk_shutdown == SHUTDOWN_MASK ||
		    sk->sk_state == TCP_CLOSE)
			sk_wake_async(sk, SOCK_WAKE_WAITD, POLL_HUP);
		else
			sk_wake_async(sk, SOCK_WAKE_WAITD, POLL_IN);
	}
}

static bool mptcp_pending_data_fin(struct sock *sk, u64 *seq)
{
	struct mptcp_sock *msk = mptcp_sk(sk);

	if (READ_ONCE(msk->rcv_data_fin) &&
	    ((1 << sk->sk_state) &
	     (TCPF_ESTABLISHED | TCPF_FIN_WAIT1 | TCPF_FIN_WAIT2))) {
		u64 rcv_data_fin_seq = READ_ONCE(msk->rcv_data_fin_seq);

		if (msk->ack_seq == rcv_data_fin_seq) {
			if (seq)
				*seq = rcv_data_fin_seq;

			return true;
		}
	}

	return false;
}

static void mptcp_set_timeout(const struct sock *sk, const struct sock *ssk)
{
	long tout = ssk && inet_csk(ssk)->icsk_pending ?
				      inet_csk(ssk)->icsk_timeout - jiffies : 0;

	if (tout <= 0)
		tout = mptcp_sk(sk)->timer_ival;
	mptcp_sk(sk)->timer_ival = tout > 0 ? tout : TCP_RTO_MIN;
}

static void mptcp_check_data_fin(struct sock *sk)
{
	struct mptcp_sock *msk = mptcp_sk(sk);
	u64 rcv_data_fin_seq;

	if (__mptcp_check_fallback(msk) || !msk->first)
		return;

	/* Need to ack a DATA_FIN received from a peer while this side
	 * of the connection is in ESTABLISHED, FIN_WAIT1, or FIN_WAIT2.
	 * msk->rcv_data_fin was set when parsing the incoming options
	 * at the subflow level and the msk lock was not held, so this
	 * is the first opportunity to act on the DATA_FIN and change
	 * the msk state.
	 *
	 * If we are caught up to the sequence number of the incoming
	 * DATA_FIN, send the DATA_ACK now and do state transition.  If
	 * not caught up, do nothing and let the recv code send DATA_ACK
	 * when catching up.
	 */

	if (mptcp_pending_data_fin(sk, &rcv_data_fin_seq)) {
		struct mptcp_subflow_context *subflow;

		msk->ack_seq++;
		WRITE_ONCE(msk->rcv_data_fin, 0);

		sk->sk_shutdown |= RCV_SHUTDOWN;
		smp_mb__before_atomic(); /* SHUTDOWN must be visible first */
		set_bit(MPTCP_DATA_READY, &msk->flags);

		switch (sk->sk_state) {
		case TCP_ESTABLISHED:
			inet_sk_state_store(sk, TCP_CLOSE_WAIT);
			break;
		case TCP_FIN_WAIT1:
			inet_sk_state_store(sk, TCP_CLOSING);
			break;
		case TCP_FIN_WAIT2:
			inet_sk_state_store(sk, TCP_CLOSE);
			// @@ Close subflows now?
			break;
		default:
			/* Other states not expected */
			WARN_ON_ONCE(1);
			break;
		}

		mptcp_set_timeout(sk, NULL);
		mptcp_for_each_subflow(msk, subflow) {
			struct sock *ssk = mptcp_subflow_tcp_sock(subflow);

			lock_sock(ssk);
			tcp_send_ack(ssk);
			release_sock(ssk);
		}

		sk->sk_state_change(sk);

		if (sk->sk_shutdown == SHUTDOWN_MASK ||
		    sk->sk_state == TCP_CLOSE)
			sk_wake_async(sk, SOCK_WAKE_WAITD, POLL_HUP);
		else
			sk_wake_async(sk, SOCK_WAKE_WAITD, POLL_IN);
	}
}

static bool __mptcp_move_skbs_from_subflow(struct mptcp_sock *msk,
					   struct sock *ssk,
					   unsigned int *bytes)
{
	struct mptcp_subflow_context *subflow = mptcp_subflow_ctx(ssk);
	struct sock *sk = (struct sock *)msk;
	unsigned int moved = 0;
	bool more_data_avail;
	struct tcp_sock *tp;
	bool done = false;

	if (!mptcp_subflow_dsn_valid(msk, ssk)) {
		*bytes = 0;
		return false;
	}

	tp = tcp_sk(ssk);
	do {
		u32 map_remaining, offset;
		u32 seq = tp->copied_seq;
		struct sk_buff *skb;
		bool fin;

		/* try to move as much data as available */
		map_remaining = subflow->map_data_len -
				mptcp_subflow_get_map_offset(subflow);

		skb = skb_peek(&ssk->sk_receive_queue);
		if (!skb)
			break;

		if (__mptcp_check_fallback(msk)) {
			/* if we are running under the workqueue, TCP could have
			 * collapsed skbs between dummy map creation and now
			 * be sure to adjust the size
			 */
			map_remaining = skb->len;
			subflow->map_data_len = skb->len;
		}

		offset = seq - TCP_SKB_CB(skb)->seq;
		fin = TCP_SKB_CB(skb)->tcp_flags & TCPHDR_FIN;
		if (fin) {
			done = true;
			seq++;
		}

		if (offset < skb->len) {
			size_t len = skb->len - offset;

			if (tp->urg_data)
				done = true;

			__mptcp_move_skb(msk, ssk, skb, offset, len);
			seq += len;
			moved += len;

			if (WARN_ON_ONCE(map_remaining < len))
				break;
		} else {
			WARN_ON_ONCE(!fin);
			sk_eat_skb(ssk, skb);
			done = true;
		}

		WRITE_ONCE(tp->copied_seq, seq);
		more_data_avail = mptcp_subflow_data_available(ssk);

		if (atomic_read(&sk->sk_rmem_alloc) > READ_ONCE(sk->sk_rcvbuf)) {
			done = true;
			break;
		}
	} while (more_data_avail);

	*bytes = moved;

	/* If the moves have caught up with the DATA_FIN sequence number
	 * it's time to ack the DATA_FIN and change socket state, but
	 * this is not a good place to change state. Let the workqueue
	 * do it.
	 */
	if (mptcp_pending_data_fin(sk, NULL) &&
	    schedule_work(&msk->work))
		sock_hold(sk);

	return done;
}

/* In most cases we will be able to lock the mptcp socket.  If its already
 * owned, we need to defer to the work queue to avoid ABBA deadlock.
 */
static bool move_skbs_to_msk(struct mptcp_sock *msk, struct sock *ssk)
{
	struct sock *sk = (struct sock *)msk;
	unsigned int moved = 0;

	if (READ_ONCE(sk->sk_lock.owned))
		return false;

	if (unlikely(!spin_trylock_bh(&sk->sk_lock.slock)))
		return false;

	/* must re-check after taking the lock */
	if (!READ_ONCE(sk->sk_lock.owned))
		__mptcp_move_skbs_from_subflow(msk, ssk, &moved);

	spin_unlock_bh(&sk->sk_lock.slock);

	return moved > 0;
}

void mptcp_data_ready(struct sock *sk, struct sock *ssk)
{
	struct mptcp_sock *msk = mptcp_sk(sk);

	set_bit(MPTCP_DATA_READY, &msk->flags);

	if (atomic_read(&sk->sk_rmem_alloc) < READ_ONCE(sk->sk_rcvbuf) &&
	    move_skbs_to_msk(msk, ssk))
		goto wake;

	/* don't schedule if mptcp sk is (still) over limit */
	if (atomic_read(&sk->sk_rmem_alloc) > READ_ONCE(sk->sk_rcvbuf))
		goto wake;

	/* mptcp socket is owned, release_cb should retry */
	if (!test_and_set_bit(TCP_DELACK_TIMER_DEFERRED,
			      &sk->sk_tsq_flags)) {
		sock_hold(sk);

		/* need to try again, its possible release_cb() has already
		 * been called after the test_and_set_bit() above.
		 */
		move_skbs_to_msk(msk, ssk);
	}
wake:
	sk->sk_data_ready(sk);
}

static void __mptcp_flush_join_list(struct mptcp_sock *msk)
{
	if (likely(list_empty(&msk->join_list)))
		return;

	spin_lock_bh(&msk->join_list_lock);
	list_splice_tail_init(&msk->join_list, &msk->conn_list);
	spin_unlock_bh(&msk->join_list_lock);
}

static bool mptcp_timer_pending(struct sock *sk)
{
	return timer_pending(&inet_csk(sk)->icsk_retransmit_timer);
}

static void mptcp_reset_timer(struct sock *sk)
{
	struct inet_connection_sock *icsk = inet_csk(sk);
	unsigned long tout;

	/* should never be called with mptcp level timer cleared */
	tout = READ_ONCE(mptcp_sk(sk)->timer_ival);
	if (WARN_ON_ONCE(!tout))
		tout = TCP_RTO_MIN;
	sk_reset_timer(sk, &icsk->icsk_retransmit_timer, jiffies + tout);
}

void mptcp_data_acked(struct sock *sk)
{
	mptcp_reset_timer(sk);

	if ((!sk_stream_is_writeable(sk) ||
	     (inet_sk_state_load(sk) != TCP_ESTABLISHED)) &&
	    schedule_work(&mptcp_sk(sk)->work))
		sock_hold(sk);
}

void mptcp_subflow_eof(struct sock *sk)
{
	struct mptcp_sock *msk = mptcp_sk(sk);

	if (!test_and_set_bit(MPTCP_WORK_EOF, &msk->flags) &&
	    schedule_work(&msk->work))
		sock_hold(sk);
}

static void mptcp_check_for_eof(struct mptcp_sock *msk)
{
	struct mptcp_subflow_context *subflow;
	struct sock *sk = (struct sock *)msk;
	int receivers = 0;

	mptcp_for_each_subflow(msk, subflow)
		receivers += !subflow->rx_eof;

	if (!receivers && !(sk->sk_shutdown & RCV_SHUTDOWN)) {
		/* hopefully temporary hack: propagate shutdown status
		 * to msk, when all subflows agree on it
		 */
		sk->sk_shutdown |= RCV_SHUTDOWN;

		smp_mb__before_atomic(); /* SHUTDOWN must be visible first */
		set_bit(MPTCP_DATA_READY, &msk->flags);
		sk->sk_data_ready(sk);
	}
}

static bool mptcp_ext_cache_refill(struct mptcp_sock *msk)
{
	const struct sock *sk = (const struct sock *)msk;

	if (!msk->cached_ext)
		msk->cached_ext = __skb_ext_alloc(sk->sk_allocation);

	return !!msk->cached_ext;
}

static struct sock *mptcp_subflow_recv_lookup(const struct mptcp_sock *msk)
{
	struct mptcp_subflow_context *subflow;
	struct sock *sk = (struct sock *)msk;

	sock_owned_by_me(sk);

	mptcp_for_each_subflow(msk, subflow) {
		if (subflow->data_avail)
			return mptcp_subflow_tcp_sock(subflow);
	}

	return NULL;
}

static bool mptcp_skb_can_collapse_to(u64 write_seq,
				      const struct sk_buff *skb,
				      const struct mptcp_ext *mpext)
{
	if (!tcp_skb_can_collapse_to(skb))
		return false;

	/* can collapse only if MPTCP level sequence is in order */
	return mpext && mpext->data_seq + mpext->data_len == write_seq;
}

static bool mptcp_frag_can_collapse_to(const struct mptcp_sock *msk,
				       const struct page_frag *pfrag,
				       const struct mptcp_data_frag *df)
{
	return df && pfrag->page == df->page &&
		df->data_seq + df->data_len == msk->write_seq;
}

static void dfrag_uncharge(struct sock *sk, int len)
{
	sk_mem_uncharge(sk, len);
	sk_wmem_queued_add(sk, -len);
}

static void dfrag_clear(struct sock *sk, struct mptcp_data_frag *dfrag)
{
	int len = dfrag->data_len + dfrag->overhead;

	list_del(&dfrag->list);
	dfrag_uncharge(sk, len);
	put_page(dfrag->page);
}

static void mptcp_clean_una(struct sock *sk)
{
	struct mptcp_sock *msk = mptcp_sk(sk);
	struct mptcp_data_frag *dtmp, *dfrag;
	bool cleaned = false;
	u64 snd_una;

	/* on fallback we just need to ignore snd_una, as this is really
	 * plain TCP
	 */
	if (__mptcp_check_fallback(msk))
		atomic64_set(&msk->snd_una, msk->write_seq);
	snd_una = atomic64_read(&msk->snd_una);

	list_for_each_entry_safe(dfrag, dtmp, &msk->rtx_queue, list) {
		if (after64(dfrag->data_seq + dfrag->data_len, snd_una))
			break;

		dfrag_clear(sk, dfrag);
		cleaned = true;
	}

	dfrag = mptcp_rtx_head(sk);
	if (dfrag && after64(snd_una, dfrag->data_seq)) {
		u64 delta = snd_una - dfrag->data_seq;

		if (WARN_ON_ONCE(delta > dfrag->data_len))
			goto out;

		dfrag->data_seq += delta;
		dfrag->offset += delta;
		dfrag->data_len -= delta;

		dfrag_uncharge(sk, delta);
		cleaned = true;
	}

out:
	if (cleaned) {
		sk_mem_reclaim_partial(sk);

		/* Only wake up writers if a subflow is ready */
		if (test_bit(MPTCP_SEND_SPACE, &msk->flags))
			sk_stream_write_space(sk);
	}
}

/* ensure we get enough memory for the frag hdr, beyond some minimal amount of
 * data
 */
static bool mptcp_page_frag_refill(struct sock *sk, struct page_frag *pfrag)
{
	if (likely(skb_page_frag_refill(32U + sizeof(struct mptcp_data_frag),
					pfrag, sk->sk_allocation)))
		return true;

	sk->sk_prot->enter_memory_pressure(sk);
	sk_stream_moderate_sndbuf(sk);
	return false;
}

static struct mptcp_data_frag *
mptcp_carve_data_frag(const struct mptcp_sock *msk, struct page_frag *pfrag,
		      int orig_offset)
{
	int offset = ALIGN(orig_offset, sizeof(long));
	struct mptcp_data_frag *dfrag;

	dfrag = (struct mptcp_data_frag *)(page_to_virt(pfrag->page) + offset);
	dfrag->data_len = 0;
	dfrag->data_seq = msk->write_seq;
	dfrag->overhead = offset - orig_offset + sizeof(struct mptcp_data_frag);
	dfrag->offset = offset + sizeof(struct mptcp_data_frag);
	dfrag->page = pfrag->page;

	return dfrag;
}

static int mptcp_sendmsg_frag(struct sock *sk, struct sock *ssk,
			      struct msghdr *msg, struct mptcp_data_frag *dfrag,
			      long *timeo, int *pmss_now,
			      int *ps_goal)
{
	int mss_now, avail_size, size_goal, offset, ret, frag_truesize = 0;
	bool dfrag_collapsed, can_collapse = false;
	struct mptcp_sock *msk = mptcp_sk(sk);
	struct mptcp_ext *mpext = NULL;
	bool retransmission = !!dfrag;
	struct sk_buff *skb, *tail;
	struct page_frag *pfrag;
	struct page *page;
	u64 *write_seq;
	size_t psize;

	/* use the mptcp page cache so that we can easily move the data
	 * from one substream to another, but do per subflow memory accounting
	 * Note: pfrag is used only !retransmission, but the compiler if
	 * fooled into a warning if we don't init here
	 */
	pfrag = sk_page_frag(sk);
	if (!retransmission) {
		write_seq = &msk->write_seq;
		page = pfrag->page;
	} else {
		write_seq = &dfrag->data_seq;
		page = dfrag->page;
	}

	/* compute copy limit */
	mss_now = tcp_send_mss(ssk, &size_goal, msg->msg_flags);
	*pmss_now = mss_now;
	*ps_goal = size_goal;
	avail_size = size_goal;
	skb = tcp_write_queue_tail(ssk);
	if (skb) {
		mpext = skb_ext_find(skb, SKB_EXT_MPTCP);

		/* Limit the write to the size available in the
		 * current skb, if any, so that we create at most a new skb.
		 * Explicitly tells TCP internals to avoid collapsing on later
		 * queue management operation, to avoid breaking the ext <->
		 * SSN association set here
		 */
		can_collapse = (size_goal - skb->len > 0) &&
			      mptcp_skb_can_collapse_to(*write_seq, skb, mpext);
		if (!can_collapse)
			TCP_SKB_CB(skb)->eor = 1;
		else
			avail_size = size_goal - skb->len;
	}

	if (!retransmission) {
		/* reuse tail pfrag, if possible, or carve a new one from the
		 * page allocator
		 */
		dfrag = mptcp_rtx_tail(sk);
		offset = pfrag->offset;
		dfrag_collapsed = mptcp_frag_can_collapse_to(msk, pfrag, dfrag);
		if (!dfrag_collapsed) {
			dfrag = mptcp_carve_data_frag(msk, pfrag, offset);
			offset = dfrag->offset;
			frag_truesize = dfrag->overhead;
		}
		psize = min_t(size_t, pfrag->size - offset, avail_size);

		/* Copy to page */
		pr_debug("left=%zu", msg_data_left(msg));
		psize = copy_page_from_iter(pfrag->page, offset,
					    min_t(size_t, msg_data_left(msg),
						  psize),
					    &msg->msg_iter);
		pr_debug("left=%zu", msg_data_left(msg));
		if (!psize)
			return -EINVAL;

		if (!sk_wmem_schedule(sk, psize + dfrag->overhead)) {
			iov_iter_revert(&msg->msg_iter, psize);
			return -ENOMEM;
		}
	} else {
		offset = dfrag->offset;
		psize = min_t(size_t, dfrag->data_len, avail_size);
	}

	/* tell the TCP stack to delay the push so that we can safely
	 * access the skb after the sendpages call
	 */
	ret = do_tcp_sendpages(ssk, page, offset, psize,
			       msg->msg_flags | MSG_SENDPAGE_NOTLAST | MSG_DONTWAIT);
	if (ret <= 0) {
		if (!retransmission)
			iov_iter_revert(&msg->msg_iter, psize);
		return ret;
	}

	frag_truesize += ret;
	if (!retransmission) {
		if (unlikely(ret < psize))
			iov_iter_revert(&msg->msg_iter, psize - ret);

		/* send successful, keep track of sent data for mptcp-level
		 * retransmission
		 */
		dfrag->data_len += ret;
		if (!dfrag_collapsed) {
			get_page(dfrag->page);
			list_add_tail(&dfrag->list, &msk->rtx_queue);
			sk_wmem_queued_add(sk, frag_truesize);
		} else {
			sk_wmem_queued_add(sk, ret);
		}

		/* charge data on mptcp rtx queue to the master socket
		 * Note: we charge such data both to sk and ssk
		 */
		sk->sk_forward_alloc -= frag_truesize;
	}

	/* if the tail skb extension is still the cached one, collapsing
	 * really happened. Note: we can't check for 'same skb' as the sk_buff
	 * hdr on tail can be transmitted, freed and re-allocated by the
	 * do_tcp_sendpages() call
	 */
	tail = tcp_write_queue_tail(ssk);
	if (mpext && tail && mpext == skb_ext_find(tail, SKB_EXT_MPTCP)) {
		WARN_ON_ONCE(!can_collapse);
		mpext->data_len += ret;
		goto out;
	}

	skb = tcp_write_queue_tail(ssk);
	mpext = __skb_ext_set(skb, SKB_EXT_MPTCP, msk->cached_ext);
	msk->cached_ext = NULL;

	memset(mpext, 0, sizeof(*mpext));
	mpext->data_seq = *write_seq;
	mpext->subflow_seq = mptcp_subflow_ctx(ssk)->rel_write_seq;
	mpext->data_len = ret;
	mpext->use_map = 1;
	mpext->dsn64 = 1;

	pr_debug("data_seq=%llu subflow_seq=%u data_len=%u dsn64=%d",
		 mpext->data_seq, mpext->subflow_seq, mpext->data_len,
		 mpext->dsn64);

out:
	if (!retransmission)
		pfrag->offset += frag_truesize;
	WRITE_ONCE(*write_seq, *write_seq + ret);
	mptcp_subflow_ctx(ssk)->rel_write_seq += ret;

	return ret;
}

static void mptcp_nospace(struct mptcp_sock *msk, struct socket *sock)
{
	clear_bit(MPTCP_SEND_SPACE, &msk->flags);
	smp_mb__after_atomic(); /* msk->flags is changed by write_space cb */

	/* enables sk->write_space() callbacks */
	set_bit(SOCK_NOSPACE, &sock->flags);
}

static struct sock *mptcp_subflow_get_send(struct mptcp_sock *msk)
{
	struct mptcp_subflow_context *subflow;
	struct sock *backup = NULL;

	sock_owned_by_me((const struct sock *)msk);

	if (!mptcp_ext_cache_refill(msk))
		return NULL;

	mptcp_for_each_subflow(msk, subflow) {
		struct sock *ssk = mptcp_subflow_tcp_sock(subflow);

		if (!sk_stream_memory_free(ssk)) {
			struct socket *sock = ssk->sk_socket;

			if (sock)
				mptcp_nospace(msk, sock);

			return NULL;
		}

		if (subflow->backup) {
			if (!backup)
				backup = ssk;

			continue;
		}

		return ssk;
	}

	return backup;
}

static void ssk_check_wmem(struct mptcp_sock *msk, struct sock *ssk)
{
	struct socket *sock;

	if (likely(sk_stream_is_writeable(ssk)))
		return;

	sock = READ_ONCE(ssk->sk_socket);
	if (sock)
		mptcp_nospace(msk, sock);
}

static int mptcp_sendmsg(struct sock *sk, struct msghdr *msg, size_t len)
{
	int mss_now = 0, size_goal = 0, ret = 0;
	struct mptcp_sock *msk = mptcp_sk(sk);
	struct page_frag *pfrag;
	size_t copied = 0;
	struct sock *ssk;
	bool tx_ok;
	long timeo;

	if (msg->msg_flags & ~(MSG_MORE | MSG_DONTWAIT | MSG_NOSIGNAL))
		return -EOPNOTSUPP;

	lock_sock(sk);

	timeo = sock_sndtimeo(sk, msg->msg_flags & MSG_DONTWAIT);

	if ((1 << sk->sk_state) & ~(TCPF_ESTABLISHED | TCPF_CLOSE_WAIT)) {
		ret = sk_stream_wait_connect(sk, &timeo);
		if (ret)
			goto out;
	}

	pfrag = sk_page_frag(sk);
restart:
	mptcp_clean_una(sk);

	if (sk->sk_err || (sk->sk_shutdown & SEND_SHUTDOWN)) {
		ret = -EPIPE;
		goto out;
	}

wait_for_sndbuf:
	__mptcp_flush_join_list(msk);
	ssk = mptcp_subflow_get_send(msk);
	while (!sk_stream_memory_free(sk) ||
	       !ssk ||
	       !mptcp_page_frag_refill(ssk, pfrag)) {
		if (ssk) {
			/* make sure retransmit timer is
			 * running before we wait for memory.
			 *
			 * The retransmit timer might be needed
			 * to make the peer send an up-to-date
			 * MPTCP Ack.
			 */
			mptcp_set_timeout(sk, ssk);
			if (!mptcp_timer_pending(sk))
				mptcp_reset_timer(sk);
		}

		ret = sk_stream_wait_memory(sk, &timeo);
		if (ret)
			goto out;

		mptcp_clean_una(sk);

		ssk = mptcp_subflow_get_send(msk);
		if (list_empty(&msk->conn_list)) {
			ret = -ENOTCONN;
			goto out;
		}
	}

	pr_debug("conn_list->subflow=%p", ssk);

	lock_sock(ssk);
	tx_ok = msg_data_left(msg);
	while (tx_ok) {
		ret = mptcp_sendmsg_frag(sk, ssk, msg, NULL, &timeo, &mss_now,
					 &size_goal);
		if (ret < 0) {
			if (ret == -EAGAIN && timeo > 0) {
				mptcp_set_timeout(sk, ssk);
				release_sock(ssk);
				goto restart;
			}
			break;
		}

		copied += ret;

		tx_ok = msg_data_left(msg);
		if (!tx_ok)
			break;

		if (!sk_stream_memory_free(ssk) ||
		    !mptcp_page_frag_refill(ssk, pfrag) ||
		    !mptcp_ext_cache_refill(msk)) {
			set_bit(SOCK_NOSPACE, &sk->sk_socket->flags);
			tcp_push(ssk, msg->msg_flags, mss_now,
				 tcp_sk(ssk)->nonagle, size_goal);
			mptcp_set_timeout(sk, ssk);
			release_sock(ssk);
			goto restart;
		}

		/* memory is charged to mptcp level socket as well, i.e.
		 * if msg is very large, mptcp socket may run out of buffer
		 * space.  mptcp_clean_una() will release data that has
		 * been acked at mptcp level in the mean time, so there is
		 * a good chance we can continue sending data right away.
		 *
		 * Normally, when the tcp subflow can accept more data, then
		 * so can the MPTCP socket.  However, we need to cope with
		 * peers that might lag behind in their MPTCP-level
		 * acknowledgements, i.e.  data might have been acked at
		 * tcp level only.  So, we must also check the MPTCP socket
		 * limits before we send more data.
		 */
		if (unlikely(!sk_stream_memory_free(sk))) {
			tcp_push(ssk, msg->msg_flags, mss_now,
				 tcp_sk(ssk)->nonagle, size_goal);
			mptcp_clean_una(sk);
			if (!sk_stream_memory_free(sk)) {
				/* can't send more for now, need to wait for
				 * MPTCP-level ACKs from peer.
				 *
				 * Wakeup will happen via mptcp_clean_una().
				 */
				mptcp_set_timeout(sk, ssk);
				release_sock(ssk);
				goto wait_for_sndbuf;
			}
		}
	}

	mptcp_set_timeout(sk, ssk);
	if (copied) {
		tcp_push(ssk, msg->msg_flags, mss_now, tcp_sk(ssk)->nonagle,
			 size_goal);

		/* start the timer, if it's not pending */
		if (!mptcp_timer_pending(sk))
			mptcp_reset_timer(sk);
	}

	ssk_check_wmem(msk, ssk);
	release_sock(ssk);
out:
	release_sock(sk);
	return copied ? : ret;
}

static void mptcp_wait_data(struct sock *sk, long *timeo)
{
	DEFINE_WAIT_FUNC(wait, woken_wake_function);
	struct mptcp_sock *msk = mptcp_sk(sk);

	add_wait_queue(sk_sleep(sk), &wait);
	sk_set_bit(SOCKWQ_ASYNC_WAITDATA, sk);

	sk_wait_event(sk, timeo,
		      test_and_clear_bit(MPTCP_DATA_READY, &msk->flags), &wait);

	sk_clear_bit(SOCKWQ_ASYNC_WAITDATA, sk);
	remove_wait_queue(sk_sleep(sk), &wait);
}

static int __mptcp_recvmsg_mskq(struct mptcp_sock *msk,
				struct msghdr *msg,
				size_t len)
{
	struct sock *sk = (struct sock *)msk;
	struct sk_buff *skb;
	int copied = 0;

	while ((skb = skb_peek(&sk->sk_receive_queue)) != NULL) {
		u32 offset = MPTCP_SKB_CB(skb)->offset;
		u32 data_len = skb->len - offset;
		u32 count = min_t(size_t, len - copied, data_len);
		int err;

		err = skb_copy_datagram_msg(skb, offset, msg, count);
		if (unlikely(err < 0)) {
			if (!copied)
				return err;
			break;
		}

		copied += count;

		if (count < data_len) {
			MPTCP_SKB_CB(skb)->offset += count;
			break;
		}

		__skb_unlink(skb, &sk->sk_receive_queue);
		__kfree_skb(skb);

		if (copied >= len)
			break;
	}

	return copied;
}

/* receive buffer autotuning.  See tcp_rcv_space_adjust for more information.
 *
 * Only difference: Use highest rtt estimate of the subflows in use.
 */
static void mptcp_rcv_space_adjust(struct mptcp_sock *msk, int copied)
{
	struct mptcp_subflow_context *subflow;
	struct sock *sk = (struct sock *)msk;
	u32 time, advmss = 1;
	u64 rtt_us, mstamp;

	sock_owned_by_me(sk);

	if (copied <= 0)
		return;

	msk->rcvq_space.copied += copied;

	mstamp = div_u64(tcp_clock_ns(), NSEC_PER_USEC);
	time = tcp_stamp_us_delta(mstamp, msk->rcvq_space.time);

	rtt_us = msk->rcvq_space.rtt_us;
	if (rtt_us && time < (rtt_us >> 3))
		return;

	rtt_us = 0;
	mptcp_for_each_subflow(msk, subflow) {
		const struct tcp_sock *tp;
		u64 sf_rtt_us;
		u32 sf_advmss;

		tp = tcp_sk(mptcp_subflow_tcp_sock(subflow));

		sf_rtt_us = READ_ONCE(tp->rcv_rtt_est.rtt_us);
		sf_advmss = READ_ONCE(tp->advmss);

		rtt_us = max(sf_rtt_us, rtt_us);
		advmss = max(sf_advmss, advmss);
	}

	msk->rcvq_space.rtt_us = rtt_us;
	if (time < (rtt_us >> 3) || rtt_us == 0)
		return;

	if (msk->rcvq_space.copied <= msk->rcvq_space.space)
		goto new_measure;

	if (sock_net(sk)->ipv4.sysctl_tcp_moderate_rcvbuf &&
	    !(sk->sk_userlocks & SOCK_RCVBUF_LOCK)) {
		int rcvmem, rcvbuf;
		u64 rcvwin, grow;

		rcvwin = ((u64)msk->rcvq_space.copied << 1) + 16 * advmss;

		grow = rcvwin * (msk->rcvq_space.copied - msk->rcvq_space.space);

		do_div(grow, msk->rcvq_space.space);
		rcvwin += (grow << 1);

		rcvmem = SKB_TRUESIZE(advmss + MAX_TCP_HEADER);
		while (tcp_win_from_space(sk, rcvmem) < advmss)
			rcvmem += 128;

		do_div(rcvwin, advmss);
		rcvbuf = min_t(u64, rcvwin * rcvmem,
			       sock_net(sk)->ipv4.sysctl_tcp_rmem[2]);

		if (rcvbuf > sk->sk_rcvbuf) {
			u32 window_clamp;

			window_clamp = tcp_win_from_space(sk, rcvbuf);
			WRITE_ONCE(sk->sk_rcvbuf, rcvbuf);

			/* Make subflows follow along.  If we do not do this, we
			 * get drops at subflow level if skbs can't be moved to
			 * the mptcp rx queue fast enough (announced rcv_win can
			 * exceed ssk->sk_rcvbuf).
			 */
			mptcp_for_each_subflow(msk, subflow) {
				struct sock *ssk;

				ssk = mptcp_subflow_tcp_sock(subflow);
				WRITE_ONCE(ssk->sk_rcvbuf, rcvbuf);
				tcp_sk(ssk)->window_clamp = window_clamp;
			}
		}
	}

	msk->rcvq_space.space = msk->rcvq_space.copied;
new_measure:
	msk->rcvq_space.copied = 0;
	msk->rcvq_space.time = mstamp;
}

static bool __mptcp_move_skbs(struct mptcp_sock *msk)
{
	unsigned int moved = 0;
	bool done;

	do {
		struct sock *ssk = mptcp_subflow_recv_lookup(msk);

		if (!ssk)
			break;

		lock_sock(ssk);
		done = __mptcp_move_skbs_from_subflow(msk, ssk, &moved);
		release_sock(ssk);
	} while (!done);

	return moved > 0;
}

static int mptcp_recvmsg(struct sock *sk, struct msghdr *msg, size_t len,
			 int nonblock, int flags, int *addr_len)
{
	struct mptcp_sock *msk = mptcp_sk(sk);
	int copied = 0;
	int target;
	long timeo;

	if (msg->msg_flags & ~(MSG_WAITALL | MSG_DONTWAIT))
		return -EOPNOTSUPP;

	lock_sock(sk);
	timeo = sock_rcvtimeo(sk, nonblock);

	len = min_t(size_t, len, INT_MAX);
	target = sock_rcvlowat(sk, flags & MSG_WAITALL, len);
	__mptcp_flush_join_list(msk);

	while (len > (size_t)copied) {
		int bytes_read;

		bytes_read = __mptcp_recvmsg_mskq(msk, msg, len - copied);
		if (unlikely(bytes_read < 0)) {
			if (!copied)
				copied = bytes_read;
			goto out_err;
		}

		copied += bytes_read;

		if (skb_queue_empty(&sk->sk_receive_queue) &&
		    __mptcp_move_skbs(msk))
			continue;

		/* only the master socket status is relevant here. The exit
		 * conditions mirror closely tcp_recvmsg()
		 */
		if (copied >= target)
			break;

		if (copied) {
			if (sk->sk_err ||
			    sk->sk_state == TCP_CLOSE ||
			    (sk->sk_shutdown & RCV_SHUTDOWN) ||
			    !timeo ||
			    signal_pending(current))
				break;
		} else {
			if (sk->sk_err) {
				copied = sock_error(sk);
				break;
			}

			if (test_and_clear_bit(MPTCP_WORK_EOF, &msk->flags))
				mptcp_check_for_eof(msk);

			if (sk->sk_shutdown & RCV_SHUTDOWN)
				break;

			if (sk->sk_state == TCP_CLOSE) {
				copied = -ENOTCONN;
				break;
			}

			if (!timeo) {
				copied = -EAGAIN;
				break;
			}

			if (signal_pending(current)) {
				copied = sock_intr_errno(timeo);
				break;
			}
		}

		pr_debug("block timeout %ld", timeo);
		mptcp_wait_data(sk, &timeo);
	}

	if (skb_queue_empty(&sk->sk_receive_queue)) {
		/* entire backlog drained, clear DATA_READY. */
		clear_bit(MPTCP_DATA_READY, &msk->flags);

		/* .. race-breaker: ssk might have gotten new data
		 * after last __mptcp_move_skbs() returned false.
		 */
		if (unlikely(__mptcp_move_skbs(msk)))
			set_bit(MPTCP_DATA_READY, &msk->flags);
	} else if (unlikely(!test_bit(MPTCP_DATA_READY, &msk->flags))) {
		/* data to read but mptcp_wait_data() cleared DATA_READY */
		set_bit(MPTCP_DATA_READY, &msk->flags);
	}
out_err:
	mptcp_rcv_space_adjust(msk, copied);

	release_sock(sk);
	return copied;
}

static void mptcp_retransmit_handler(struct sock *sk)
{
	struct mptcp_sock *msk = mptcp_sk(sk);

	if (atomic64_read(&msk->snd_una) == READ_ONCE(msk->write_seq)) {
		mptcp_stop_timer(sk);
	} else {
		set_bit(MPTCP_WORK_RTX, &msk->flags);
		if (schedule_work(&msk->work))
			sock_hold(sk);
	}
}

static void mptcp_retransmit_timer(struct timer_list *t)
{
	struct inet_connection_sock *icsk = from_timer(icsk, t,
						       icsk_retransmit_timer);
	struct sock *sk = &icsk->icsk_inet.sk;

	bh_lock_sock(sk);
	if (!sock_owned_by_user(sk)) {
		mptcp_retransmit_handler(sk);
	} else {
		/* delegate our work to tcp_release_cb() */
		if (!test_and_set_bit(TCP_WRITE_TIMER_DEFERRED,
				      &sk->sk_tsq_flags))
			sock_hold(sk);
	}
	bh_unlock_sock(sk);
	sock_put(sk);
}

/* Find an idle subflow.  Return NULL if there is unacked data at tcp
 * level.
 *
 * A backup subflow is returned only if that is the only kind available.
 */
static struct sock *mptcp_subflow_get_retrans(const struct mptcp_sock *msk)
{
	struct mptcp_subflow_context *subflow;
	struct sock *backup = NULL;

	sock_owned_by_me((const struct sock *)msk);

	mptcp_for_each_subflow(msk, subflow) {
		struct sock *ssk = mptcp_subflow_tcp_sock(subflow);

		/* still data outstanding at TCP level?  Don't retransmit. */
		if (!tcp_write_queue_empty(ssk))
			return NULL;

		if (subflow->backup) {
			if (!backup)
				backup = ssk;
			continue;
		}

		return ssk;
	}

	return backup;
}

/* subflow sockets can be either outgoing (connect) or incoming
 * (accept).
 *
 * Outgoing subflows use in-kernel sockets.
 * Incoming subflows do not have their own 'struct socket' allocated,
 * so we need to use tcp_close() after detaching them from the mptcp
 * parent socket.
 */
static void __mptcp_close_ssk(struct sock *sk, struct sock *ssk,
			      struct mptcp_subflow_context *subflow,
			      long timeout)
{
	struct socket *sock = READ_ONCE(ssk->sk_socket);

	list_del(&subflow->node);

	if (sock && sock != sk->sk_socket) {
		/* outgoing subflow */
		sock_release(sock);
	} else {
		/* incoming subflow */
		tcp_close(ssk, timeout);
	}
}

static unsigned int mptcp_sync_mss(struct sock *sk, u32 pmtu)
{
	return 0;
}

static void pm_work(struct mptcp_sock *msk)
{
	struct mptcp_pm_data *pm = &msk->pm;

	spin_lock_bh(&msk->pm.lock);

	pr_debug("msk=%p status=%x", msk, pm->status);
	if (pm->status & BIT(MPTCP_PM_ADD_ADDR_RECEIVED)) {
		pm->status &= ~BIT(MPTCP_PM_ADD_ADDR_RECEIVED);
		mptcp_pm_nl_add_addr_received(msk);
	}
	if (pm->status & BIT(MPTCP_PM_ESTABLISHED)) {
		pm->status &= ~BIT(MPTCP_PM_ESTABLISHED);
		mptcp_pm_nl_fully_established(msk);
	}
	if (pm->status & BIT(MPTCP_PM_SUBFLOW_ESTABLISHED)) {
		pm->status &= ~BIT(MPTCP_PM_SUBFLOW_ESTABLISHED);
		mptcp_pm_nl_subflow_established(msk);
	}

	spin_unlock_bh(&msk->pm.lock);
}

static void mptcp_worker(struct work_struct *work)
{
	struct mptcp_sock *msk = container_of(work, struct mptcp_sock, work);
	struct sock *ssk, *sk = &msk->sk.icsk_inet.sk;
	int orig_len, orig_offset, mss_now = 0, size_goal = 0;
	struct mptcp_data_frag *dfrag;
	u64 orig_write_seq;
	size_t copied = 0;
	struct msghdr msg = {
		.msg_flags = MSG_DONTWAIT,
	};
	long timeo = 0;

	lock_sock(sk);
	mptcp_clean_una(sk);
	mptcp_check_data_fin_ack(sk);
	__mptcp_flush_join_list(msk);
	__mptcp_move_skbs(msk);

	if (msk->pm.status)
		pm_work(msk);

	if (test_and_clear_bit(MPTCP_WORK_EOF, &msk->flags))
		mptcp_check_for_eof(msk);

	mptcp_check_data_fin(sk);

	if (!test_and_clear_bit(MPTCP_WORK_RTX, &msk->flags))
		goto unlock;

	dfrag = mptcp_rtx_head(sk);
	if (!dfrag)
		goto unlock;

	if (!mptcp_ext_cache_refill(msk))
		goto reset_unlock;

	ssk = mptcp_subflow_get_retrans(msk);
	if (!ssk)
		goto reset_unlock;

	lock_sock(ssk);

	orig_len = dfrag->data_len;
	orig_offset = dfrag->offset;
	orig_write_seq = dfrag->data_seq;
	while (dfrag->data_len > 0) {
		int ret = mptcp_sendmsg_frag(sk, ssk, &msg, dfrag, &timeo,
					     &mss_now, &size_goal);
		if (ret < 0)
			break;

		MPTCP_INC_STATS(sock_net(sk), MPTCP_MIB_RETRANSSEGS);
		copied += ret;
		dfrag->data_len -= ret;
		dfrag->offset += ret;

		if (!mptcp_ext_cache_refill(msk))
			break;
	}
	if (copied)
		tcp_push(ssk, msg.msg_flags, mss_now, tcp_sk(ssk)->nonagle,
			 size_goal);

	dfrag->data_seq = orig_write_seq;
	dfrag->offset = orig_offset;
	dfrag->data_len = orig_len;

	mptcp_set_timeout(sk, ssk);
	release_sock(ssk);

reset_unlock:
	if (!mptcp_timer_pending(sk))
		mptcp_reset_timer(sk);

unlock:
	release_sock(sk);
	sock_put(sk);
}

static int __mptcp_init_sock(struct sock *sk)
{
	struct mptcp_sock *msk = mptcp_sk(sk);

	spin_lock_init(&msk->join_list_lock);

	INIT_LIST_HEAD(&msk->conn_list);
	INIT_LIST_HEAD(&msk->join_list);
	INIT_LIST_HEAD(&msk->rtx_queue);
	__set_bit(MPTCP_SEND_SPACE, &msk->flags);
	INIT_WORK(&msk->work, mptcp_worker);

	msk->first = NULL;
	inet_csk(sk)->icsk_sync_mss = mptcp_sync_mss;

	mptcp_pm_data_init(msk);

	/* re-use the csk retrans timer for MPTCP-level retrans */
	timer_setup(&msk->sk.icsk_retransmit_timer, mptcp_retransmit_timer, 0);

	return 0;
}

static int mptcp_init_sock(struct sock *sk)
{
	struct net *net = sock_net(sk);
	int ret;

	if (!mptcp_is_enabled(net))
		return -ENOPROTOOPT;

	if (unlikely(!net->mib.mptcp_statistics) && !mptcp_mib_alloc(net))
		return -ENOMEM;

	ret = __mptcp_init_sock(sk);
	if (ret)
		return ret;

	ret = __mptcp_socket_create(mptcp_sk(sk));
	if (ret)
		return ret;

	sk_sockets_allocated_inc(sk);
	sk->sk_rcvbuf = sock_net(sk)->ipv4.sysctl_tcp_rmem[1];
	sk->sk_sndbuf = sock_net(sk)->ipv4.sysctl_tcp_wmem[2];

	return 0;
}

static void __mptcp_clear_xmit(struct sock *sk)
{
	struct mptcp_sock *msk = mptcp_sk(sk);
	struct mptcp_data_frag *dtmp, *dfrag;

	sk_stop_timer(sk, &msk->sk.icsk_retransmit_timer);

	list_for_each_entry_safe(dfrag, dtmp, &msk->rtx_queue, list)
		dfrag_clear(sk, dfrag);
}

static void mptcp_cancel_work(struct sock *sk)
{
	struct mptcp_sock *msk = mptcp_sk(sk);

	if (cancel_work_sync(&msk->work))
		sock_put(sk);
}

static void mptcp_subflow_shutdown(struct sock *sk, struct sock *ssk, int how)
{
	lock_sock(ssk);

	switch (ssk->sk_state) {
	case TCP_LISTEN:
		if (!(how & RCV_SHUTDOWN))
			break;
		/* fall through */
	case TCP_SYN_SENT:
		tcp_disconnect(ssk, O_NONBLOCK);
		break;
	default:
		if (__mptcp_check_fallback(mptcp_sk(sk))) {
			pr_debug("Fallback");
			ssk->sk_shutdown |= how;
			tcp_shutdown(ssk, how);
		} else {
			pr_debug("Sending DATA_FIN on subflow %p", ssk);
			mptcp_set_timeout(sk, ssk);
			tcp_send_ack(ssk);
		}
		break;
	}

	release_sock(ssk);
}

static const unsigned char new_state[16] = {
	/* current state:     new state:      action:	*/
	[0 /* (Invalid) */] = TCP_CLOSE,
	[TCP_ESTABLISHED]   = TCP_FIN_WAIT1 | TCP_ACTION_FIN,
	[TCP_SYN_SENT]      = TCP_CLOSE,
	[TCP_SYN_RECV]      = TCP_FIN_WAIT1 | TCP_ACTION_FIN,
	[TCP_FIN_WAIT1]     = TCP_FIN_WAIT1,
	[TCP_FIN_WAIT2]     = TCP_FIN_WAIT2,
	[TCP_TIME_WAIT]     = TCP_CLOSE,	/* should not happen ! */
	[TCP_CLOSE]         = TCP_CLOSE,
	[TCP_CLOSE_WAIT]    = TCP_LAST_ACK  | TCP_ACTION_FIN,
	[TCP_LAST_ACK]      = TCP_LAST_ACK,
	[TCP_LISTEN]        = TCP_CLOSE,
	[TCP_CLOSING]       = TCP_CLOSING,
	[TCP_NEW_SYN_RECV]  = TCP_CLOSE,	/* should not happen ! */
};

static int mptcp_close_state(struct sock *sk)
{
	int next = (int)new_state[sk->sk_state];
	int ns = next & TCP_STATE_MASK;

	inet_sk_state_store(sk, ns);

	return next & TCP_ACTION_FIN;
}

static void mptcp_close(struct sock *sk, long timeout)
{
	struct mptcp_subflow_context *subflow, *tmp;
	struct mptcp_sock *msk = mptcp_sk(sk);
	LIST_HEAD(conn_list);

	lock_sock(sk);
	sk->sk_shutdown = SHUTDOWN_MASK;

	if (sk->sk_state == TCP_LISTEN) {
		inet_sk_state_store(sk, TCP_CLOSE);
		goto cleanup;
	} else if (sk->sk_state == TCP_CLOSE) {
		goto cleanup;
	}

	if (__mptcp_check_fallback(msk)) {
		goto update_state;
	} else if (mptcp_close_state(sk)) {
		pr_debug("Sending DATA_FIN sk=%p", sk);
		WRITE_ONCE(msk->write_seq, msk->write_seq + 1);
		WRITE_ONCE(msk->snd_data_fin_enable, 1);

		mptcp_for_each_subflow(msk, subflow) {
			struct sock *tcp_sk = mptcp_subflow_tcp_sock(subflow);

			mptcp_subflow_shutdown(sk, tcp_sk, SHUTDOWN_MASK);
		}
	}
<<<<<<< HEAD

	sk_stream_wait_close(sk, timeout);

=======

	sk_stream_wait_close(sk, timeout);

>>>>>>> d012a719
update_state:
	inet_sk_state_store(sk, TCP_CLOSE);

cleanup:
	/* be sure to always acquire the join list lock, to sync vs
	 * mptcp_finish_join().
	 */
	spin_lock_bh(&msk->join_list_lock);
	list_splice_tail_init(&msk->join_list, &msk->conn_list);
	spin_unlock_bh(&msk->join_list_lock);
	list_splice_init(&msk->conn_list, &conn_list);

	__mptcp_clear_xmit(sk);

	release_sock(sk);

	list_for_each_entry_safe(subflow, tmp, &conn_list, node) {
		struct sock *ssk = mptcp_subflow_tcp_sock(subflow);
		__mptcp_close_ssk(sk, ssk, subflow, timeout);
	}

	mptcp_cancel_work(sk);

	__skb_queue_purge(&sk->sk_receive_queue);

	sk_common_release(sk);
}

static void mptcp_copy_inaddrs(struct sock *msk, const struct sock *ssk)
{
#if IS_ENABLED(CONFIG_MPTCP_IPV6)
	const struct ipv6_pinfo *ssk6 = inet6_sk(ssk);
	struct ipv6_pinfo *msk6 = inet6_sk(msk);

	msk->sk_v6_daddr = ssk->sk_v6_daddr;
	msk->sk_v6_rcv_saddr = ssk->sk_v6_rcv_saddr;

	if (msk6 && ssk6) {
		msk6->saddr = ssk6->saddr;
		msk6->flow_label = ssk6->flow_label;
	}
#endif

	inet_sk(msk)->inet_num = inet_sk(ssk)->inet_num;
	inet_sk(msk)->inet_dport = inet_sk(ssk)->inet_dport;
	inet_sk(msk)->inet_sport = inet_sk(ssk)->inet_sport;
	inet_sk(msk)->inet_daddr = inet_sk(ssk)->inet_daddr;
	inet_sk(msk)->inet_saddr = inet_sk(ssk)->inet_saddr;
	inet_sk(msk)->inet_rcv_saddr = inet_sk(ssk)->inet_rcv_saddr;
}

static int mptcp_disconnect(struct sock *sk, int flags)
{
	/* Should never be called.
	 * inet_stream_connect() calls ->disconnect, but that
	 * refers to the subflow socket, not the mptcp one.
	 */
	WARN_ON_ONCE(1);
	return 0;
}

#if IS_ENABLED(CONFIG_MPTCP_IPV6)
static struct ipv6_pinfo *mptcp_inet6_sk(const struct sock *sk)
{
	unsigned int offset = sizeof(struct mptcp6_sock) - sizeof(struct ipv6_pinfo);

	return (struct ipv6_pinfo *)(((u8 *)sk) + offset);
}
#endif

struct sock *mptcp_sk_clone(const struct sock *sk,
			    const struct mptcp_options_received *mp_opt,
			    struct request_sock *req)
{
	struct mptcp_subflow_request_sock *subflow_req = mptcp_subflow_rsk(req);
	struct sock *nsk = sk_clone_lock(sk, GFP_ATOMIC);
	struct mptcp_sock *msk;
	u64 ack_seq;

	if (!nsk)
		return NULL;

#if IS_ENABLED(CONFIG_MPTCP_IPV6)
	if (nsk->sk_family == AF_INET6)
		inet_sk(nsk)->pinet6 = mptcp_inet6_sk(nsk);
#endif

	__mptcp_init_sock(nsk);

	msk = mptcp_sk(nsk);
	msk->local_key = subflow_req->local_key;
	msk->token = subflow_req->token;
	msk->subflow = NULL;
	WRITE_ONCE(msk->fully_established, false);

	msk->write_seq = subflow_req->idsn + 1;
	atomic64_set(&msk->snd_una, msk->write_seq);
	if (mp_opt->mp_capable) {
		msk->can_ack = true;
		msk->remote_key = mp_opt->sndr_key;
		mptcp_crypto_key_sha(msk->remote_key, NULL, &ack_seq);
		ack_seq++;
		msk->ack_seq = ack_seq;
	}

	sock_reset_flag(nsk, SOCK_RCU_FREE);
	/* will be fully established after successful MPC subflow creation */
	inet_sk_state_store(nsk, TCP_SYN_RECV);
	bh_unlock_sock(nsk);

	/* keep a single reference */
	__sock_put(nsk);
	return nsk;
}

void mptcp_rcv_space_init(struct mptcp_sock *msk, const struct sock *ssk)
{
	const struct tcp_sock *tp = tcp_sk(ssk);

	msk->rcvq_space.copied = 0;
	msk->rcvq_space.rtt_us = 0;

	msk->rcvq_space.time = tp->tcp_mstamp;

	/* initial rcv_space offering made to peer */
	msk->rcvq_space.space = min_t(u32, tp->rcv_wnd,
				      TCP_INIT_CWND * tp->advmss);
	if (msk->rcvq_space.space == 0)
		msk->rcvq_space.space = TCP_INIT_CWND * TCP_MSS_DEFAULT;
}

static struct sock *mptcp_accept(struct sock *sk, int flags, int *err,
				 bool kern)
{
	struct mptcp_sock *msk = mptcp_sk(sk);
	struct socket *listener;
	struct sock *newsk;

	listener = __mptcp_nmpc_socket(msk);
	if (WARN_ON_ONCE(!listener)) {
		*err = -EINVAL;
		return NULL;
	}

	pr_debug("msk=%p, listener=%p", msk, mptcp_subflow_ctx(listener->sk));
	newsk = inet_csk_accept(listener->sk, flags, err, kern);
	if (!newsk)
		return NULL;

	pr_debug("msk=%p, subflow is mptcp=%d", msk, sk_is_mptcp(newsk));
	if (sk_is_mptcp(newsk)) {
		struct mptcp_subflow_context *subflow;
		struct sock *new_mptcp_sock;
		struct sock *ssk = newsk;

		subflow = mptcp_subflow_ctx(newsk);
		new_mptcp_sock = subflow->conn;

		/* is_mptcp should be false if subflow->conn is missing, see
		 * subflow_syn_recv_sock()
		 */
		if (WARN_ON_ONCE(!new_mptcp_sock)) {
			tcp_sk(newsk)->is_mptcp = 0;
			return newsk;
		}

		/* acquire the 2nd reference for the owning socket */
		sock_hold(new_mptcp_sock);

		local_bh_disable();
		bh_lock_sock(new_mptcp_sock);
		msk = mptcp_sk(new_mptcp_sock);
		msk->first = newsk;

		newsk = new_mptcp_sock;
		mptcp_copy_inaddrs(newsk, ssk);
		list_add(&subflow->node, &msk->conn_list);

		mptcp_rcv_space_init(msk, ssk);
		bh_unlock_sock(new_mptcp_sock);

		__MPTCP_INC_STATS(sock_net(sk), MPTCP_MIB_MPCAPABLEPASSIVEACK);
		local_bh_enable();
	} else {
		MPTCP_INC_STATS(sock_net(sk),
				MPTCP_MIB_MPCAPABLEPASSIVEFALLBACK);
	}

	return newsk;
}

static void mptcp_destroy(struct sock *sk)
{
	struct mptcp_sock *msk = mptcp_sk(sk);

	mptcp_token_destroy(msk);
	if (msk->cached_ext)
		__skb_ext_put(msk->cached_ext);

	sk_sockets_allocated_dec(sk);
}

static int mptcp_setsockopt_sol_socket(struct mptcp_sock *msk, int optname,
				       sockptr_t optval, unsigned int optlen)
{
	struct sock *sk = (struct sock *)msk;
	struct socket *ssock;
	int ret;

	switch (optname) {
	case SO_REUSEPORT:
	case SO_REUSEADDR:
		lock_sock(sk);
		ssock = __mptcp_nmpc_socket(msk);
		if (!ssock) {
			release_sock(sk);
			return -EINVAL;
		}

		ret = sock_setsockopt(ssock, SOL_SOCKET, optname, optval, optlen);
		if (ret == 0) {
			if (optname == SO_REUSEPORT)
				sk->sk_reuseport = ssock->sk->sk_reuseport;
			else if (optname == SO_REUSEADDR)
				sk->sk_reuse = ssock->sk->sk_reuse;
		}
		release_sock(sk);
		return ret;
	}

	return sock_setsockopt(sk->sk_socket, SOL_SOCKET, optname, optval, optlen);
}

static int mptcp_setsockopt_v6(struct mptcp_sock *msk, int optname,
			       sockptr_t optval, unsigned int optlen)
{
	struct sock *sk = (struct sock *)msk;
	int ret = -EOPNOTSUPP;
	struct socket *ssock;

	switch (optname) {
	case IPV6_V6ONLY:
		lock_sock(sk);
		ssock = __mptcp_nmpc_socket(msk);
		if (!ssock) {
			release_sock(sk);
			return -EINVAL;
		}

		ret = tcp_setsockopt(ssock->sk, SOL_IPV6, optname, optval, optlen);
		if (ret == 0)
			sk->sk_ipv6only = ssock->sk->sk_ipv6only;

		release_sock(sk);
		break;
	}

	return ret;
}

static int mptcp_setsockopt(struct sock *sk, int level, int optname,
			    sockptr_t optval, unsigned int optlen)
{
	struct mptcp_sock *msk = mptcp_sk(sk);
	struct sock *ssk;

	pr_debug("msk=%p", msk);

	if (level == SOL_SOCKET)
		return mptcp_setsockopt_sol_socket(msk, optname, optval, optlen);

	/* @@ the meaning of setsockopt() when the socket is connected and
	 * there are multiple subflows is not yet defined. It is up to the
	 * MPTCP-level socket to configure the subflows until the subflow
	 * is in TCP fallback, when TCP socket options are passed through
	 * to the one remaining subflow.
	 */
	lock_sock(sk);
	ssk = __mptcp_tcp_fallback(msk);
	release_sock(sk);
	if (ssk)
		return tcp_setsockopt(ssk, level, optname, optval, optlen);

	if (level == SOL_IPV6)
		return mptcp_setsockopt_v6(msk, optname, optval, optlen);

	return -EOPNOTSUPP;
}

static int mptcp_getsockopt(struct sock *sk, int level, int optname,
			    char __user *optval, int __user *option)
{
	struct mptcp_sock *msk = mptcp_sk(sk);
	struct sock *ssk;

	pr_debug("msk=%p", msk);

	/* @@ the meaning of setsockopt() when the socket is connected and
	 * there are multiple subflows is not yet defined. It is up to the
	 * MPTCP-level socket to configure the subflows until the subflow
	 * is in TCP fallback, when socket options are passed through
	 * to the one remaining subflow.
	 */
	lock_sock(sk);
	ssk = __mptcp_tcp_fallback(msk);
	release_sock(sk);
	if (ssk)
		return tcp_getsockopt(ssk, level, optname, optval, option);

	return -EOPNOTSUPP;
}

#define MPTCP_DEFERRED_ALL (TCPF_DELACK_TIMER_DEFERRED | \
			    TCPF_WRITE_TIMER_DEFERRED)

/* this is very alike tcp_release_cb() but we must handle differently a
 * different set of events
 */
static void mptcp_release_cb(struct sock *sk)
{
	unsigned long flags, nflags;

	do {
		flags = sk->sk_tsq_flags;
		if (!(flags & MPTCP_DEFERRED_ALL))
			return;
		nflags = flags & ~MPTCP_DEFERRED_ALL;
	} while (cmpxchg(&sk->sk_tsq_flags, flags, nflags) != flags);

	sock_release_ownership(sk);

	if (flags & TCPF_DELACK_TIMER_DEFERRED) {
		struct mptcp_sock *msk = mptcp_sk(sk);
		struct sock *ssk;

		ssk = mptcp_subflow_recv_lookup(msk);
		if (!ssk || !schedule_work(&msk->work))
			__sock_put(sk);
	}

	if (flags & TCPF_WRITE_TIMER_DEFERRED) {
		mptcp_retransmit_handler(sk);
		__sock_put(sk);
	}
}

static int mptcp_hash(struct sock *sk)
{
	/* should never be called,
	 * we hash the TCP subflows not the master socket
	 */
	WARN_ON_ONCE(1);
	return 0;
}

static void mptcp_unhash(struct sock *sk)
{
	/* called from sk_common_release(), but nothing to do here */
}

static int mptcp_get_port(struct sock *sk, unsigned short snum)
{
	struct mptcp_sock *msk = mptcp_sk(sk);
	struct socket *ssock;

	ssock = __mptcp_nmpc_socket(msk);
	pr_debug("msk=%p, subflow=%p", msk, ssock);
	if (WARN_ON_ONCE(!ssock))
		return -EINVAL;

	return inet_csk_get_port(ssock->sk, snum);
}

void mptcp_finish_connect(struct sock *ssk)
{
	struct mptcp_subflow_context *subflow;
	struct mptcp_sock *msk;
	struct sock *sk;
	u64 ack_seq;

	subflow = mptcp_subflow_ctx(ssk);
	sk = subflow->conn;
	msk = mptcp_sk(sk);

	pr_debug("msk=%p, token=%u", sk, subflow->token);

	mptcp_crypto_key_sha(subflow->remote_key, NULL, &ack_seq);
	ack_seq++;
	subflow->map_seq = ack_seq;
	subflow->map_subflow_seq = 1;

	/* the socket is not connected yet, no msk/subflow ops can access/race
	 * accessing the field below
	 */
	WRITE_ONCE(msk->remote_key, subflow->remote_key);
	WRITE_ONCE(msk->local_key, subflow->local_key);
	WRITE_ONCE(msk->write_seq, subflow->idsn + 1);
	WRITE_ONCE(msk->ack_seq, ack_seq);
	WRITE_ONCE(msk->can_ack, 1);
	atomic64_set(&msk->snd_una, msk->write_seq);

	mptcp_pm_new_connection(msk, 0);

	mptcp_rcv_space_init(msk, ssk);
}

static void mptcp_sock_graft(struct sock *sk, struct socket *parent)
{
	write_lock_bh(&sk->sk_callback_lock);
	rcu_assign_pointer(sk->sk_wq, &parent->wq);
	sk_set_socket(sk, parent);
	sk->sk_uid = SOCK_INODE(parent)->i_uid;
	write_unlock_bh(&sk->sk_callback_lock);
}

bool mptcp_finish_join(struct sock *sk)
{
	struct mptcp_subflow_context *subflow = mptcp_subflow_ctx(sk);
	struct mptcp_sock *msk = mptcp_sk(subflow->conn);
	struct sock *parent = (void *)msk;
	struct socket *parent_sock;
	bool ret;

	pr_debug("msk=%p, subflow=%p", msk, subflow);

	/* mptcp socket already closing? */
	if (!mptcp_is_fully_established(parent))
		return false;

	if (!msk->pm.server_side)
		return true;

	if (!mptcp_pm_allow_new_subflow(msk))
		return false;

	/* active connections are already on conn_list, and we can't acquire
	 * msk lock here.
	 * use the join list lock as synchronization point and double-check
	 * msk status to avoid racing with mptcp_close()
	 */
	spin_lock_bh(&msk->join_list_lock);
	ret = inet_sk_state_load(parent) == TCP_ESTABLISHED;
	if (ret && !WARN_ON_ONCE(!list_empty(&subflow->node)))
		list_add_tail(&subflow->node, &msk->join_list);
	spin_unlock_bh(&msk->join_list_lock);
	if (!ret)
		return false;

	/* attach to msk socket only after we are sure he will deal with us
	 * at close time
	 */
	parent_sock = READ_ONCE(parent->sk_socket);
	if (parent_sock && !sk->sk_socket)
		mptcp_sock_graft(sk, parent_sock);
	subflow->map_seq = msk->ack_seq;
	return true;
}

static bool mptcp_memory_free(const struct sock *sk, int wake)
{
	struct mptcp_sock *msk = mptcp_sk(sk);

	return wake ? test_bit(MPTCP_SEND_SPACE, &msk->flags) : true;
}

static struct proto mptcp_prot = {
	.name		= "MPTCP",
	.owner		= THIS_MODULE,
	.init		= mptcp_init_sock,
	.disconnect	= mptcp_disconnect,
	.close		= mptcp_close,
	.accept		= mptcp_accept,
	.setsockopt	= mptcp_setsockopt,
	.getsockopt	= mptcp_getsockopt,
	.shutdown	= tcp_shutdown,
	.destroy	= mptcp_destroy,
	.sendmsg	= mptcp_sendmsg,
	.recvmsg	= mptcp_recvmsg,
	.release_cb	= mptcp_release_cb,
	.hash		= mptcp_hash,
	.unhash		= mptcp_unhash,
	.get_port	= mptcp_get_port,
	.sockets_allocated	= &mptcp_sockets_allocated,
	.memory_allocated	= &tcp_memory_allocated,
	.memory_pressure	= &tcp_memory_pressure,
	.stream_memory_free	= mptcp_memory_free,
	.sysctl_wmem_offset	= offsetof(struct net, ipv4.sysctl_tcp_wmem),
	.sysctl_mem	= sysctl_tcp_mem,
	.obj_size	= sizeof(struct mptcp_sock),
	.slab_flags	= SLAB_TYPESAFE_BY_RCU,
	.no_autobind	= true,
};

static int mptcp_bind(struct socket *sock, struct sockaddr *uaddr, int addr_len)
{
	struct mptcp_sock *msk = mptcp_sk(sock->sk);
	struct socket *ssock;
	int err;

	lock_sock(sock->sk);
	ssock = __mptcp_nmpc_socket(msk);
	if (!ssock) {
		err = -EINVAL;
		goto unlock;
	}

	err = ssock->ops->bind(ssock, uaddr, addr_len);
	if (!err)
		mptcp_copy_inaddrs(sock->sk, ssock->sk);

unlock:
	release_sock(sock->sk);
	return err;
}

static void mptcp_subflow_early_fallback(struct mptcp_sock *msk,
					 struct mptcp_subflow_context *subflow)
{
	subflow->request_mptcp = 0;
	__mptcp_do_fallback(msk);
}

static int mptcp_stream_connect(struct socket *sock, struct sockaddr *uaddr,
				int addr_len, int flags)
{
	struct mptcp_sock *msk = mptcp_sk(sock->sk);
	struct mptcp_subflow_context *subflow;
	struct socket *ssock;
	int err;

	lock_sock(sock->sk);
	if (sock->state != SS_UNCONNECTED && msk->subflow) {
		/* pending connection or invalid state, let existing subflow
		 * cope with that
		 */
		ssock = msk->subflow;
		goto do_connect;
	}

	ssock = __mptcp_nmpc_socket(msk);
	if (!ssock) {
		err = -EINVAL;
		goto unlock;
	}

	mptcp_token_destroy(msk);
	inet_sk_state_store(sock->sk, TCP_SYN_SENT);
	subflow = mptcp_subflow_ctx(ssock->sk);
#ifdef CONFIG_TCP_MD5SIG
	/* no MPTCP if MD5SIG is enabled on this socket or we may run out of
	 * TCP option space.
	 */
	if (rcu_access_pointer(tcp_sk(ssock->sk)->md5sig_info))
		mptcp_subflow_early_fallback(msk, subflow);
#endif
	if (subflow->request_mptcp && mptcp_token_new_connect(ssock->sk))
		mptcp_subflow_early_fallback(msk, subflow);

do_connect:
	err = ssock->ops->connect(ssock, uaddr, addr_len, flags);
	sock->state = ssock->state;

	/* on successful connect, the msk state will be moved to established by
	 * subflow_finish_connect()
	 */
	if (!err || err == -EINPROGRESS)
		mptcp_copy_inaddrs(sock->sk, ssock->sk);
	else
		inet_sk_state_store(sock->sk, inet_sk_state_load(ssock->sk));

unlock:
	release_sock(sock->sk);
	return err;
}

static int mptcp_listen(struct socket *sock, int backlog)
{
	struct mptcp_sock *msk = mptcp_sk(sock->sk);
	struct socket *ssock;
	int err;

	pr_debug("msk=%p", msk);

	lock_sock(sock->sk);
	ssock = __mptcp_nmpc_socket(msk);
	if (!ssock) {
		err = -EINVAL;
		goto unlock;
	}

	mptcp_token_destroy(msk);
	inet_sk_state_store(sock->sk, TCP_LISTEN);
	sock_set_flag(sock->sk, SOCK_RCU_FREE);

	err = ssock->ops->listen(ssock, backlog);
	inet_sk_state_store(sock->sk, inet_sk_state_load(ssock->sk));
	if (!err)
		mptcp_copy_inaddrs(sock->sk, ssock->sk);

unlock:
	release_sock(sock->sk);
	return err;
}

static int mptcp_stream_accept(struct socket *sock, struct socket *newsock,
			       int flags, bool kern)
{
	struct mptcp_sock *msk = mptcp_sk(sock->sk);
	struct socket *ssock;
	int err;

	pr_debug("msk=%p", msk);

	lock_sock(sock->sk);
	if (sock->sk->sk_state != TCP_LISTEN)
		goto unlock_fail;

	ssock = __mptcp_nmpc_socket(msk);
	if (!ssock)
		goto unlock_fail;

	clear_bit(MPTCP_DATA_READY, &msk->flags);
	sock_hold(ssock->sk);
	release_sock(sock->sk);

	err = ssock->ops->accept(sock, newsock, flags, kern);
	if (err == 0 && !mptcp_is_tcpsk(newsock->sk)) {
		struct mptcp_sock *msk = mptcp_sk(newsock->sk);
		struct mptcp_subflow_context *subflow;

		/* set ssk->sk_socket of accept()ed flows to mptcp socket.
		 * This is needed so NOSPACE flag can be set from tcp stack.
		 */
		__mptcp_flush_join_list(msk);
		mptcp_for_each_subflow(msk, subflow) {
			struct sock *ssk = mptcp_subflow_tcp_sock(subflow);

			if (!ssk->sk_socket)
				mptcp_sock_graft(ssk, newsock);
		}
	}

	if (inet_csk_listen_poll(ssock->sk))
		set_bit(MPTCP_DATA_READY, &msk->flags);
	sock_put(ssock->sk);
	return err;

unlock_fail:
	release_sock(sock->sk);
	return -EINVAL;
}

static __poll_t mptcp_check_readable(struct mptcp_sock *msk)
{
	return test_bit(MPTCP_DATA_READY, &msk->flags) ? EPOLLIN | EPOLLRDNORM :
	       0;
}

static __poll_t mptcp_poll(struct file *file, struct socket *sock,
			   struct poll_table_struct *wait)
{
	struct sock *sk = sock->sk;
	struct mptcp_sock *msk;
	__poll_t mask = 0;
	int state;

	msk = mptcp_sk(sk);
	sock_poll_wait(file, sock, wait);

	state = inet_sk_state_load(sk);
	if (state == TCP_LISTEN)
		return mptcp_check_readable(msk);

	if (state != TCP_SYN_SENT && state != TCP_SYN_RECV) {
		mask |= mptcp_check_readable(msk);
		if (sk_stream_is_writeable(sk) &&
		    test_bit(MPTCP_SEND_SPACE, &msk->flags))
			mask |= EPOLLOUT | EPOLLWRNORM;
	}
	if (sk->sk_shutdown & RCV_SHUTDOWN)
		mask |= EPOLLIN | EPOLLRDNORM | EPOLLRDHUP;

	return mask;
}

static int mptcp_shutdown(struct socket *sock, int how)
{
	struct mptcp_sock *msk = mptcp_sk(sock->sk);
	struct mptcp_subflow_context *subflow;
	int ret = 0;

	pr_debug("sk=%p, how=%d", msk, how);

	lock_sock(sock->sk);

	how++;
	if ((how & ~SHUTDOWN_MASK) || !how) {
		ret = -EINVAL;
		goto out_unlock;
	}

	if (sock->state == SS_CONNECTING) {
		if ((1 << sock->sk->sk_state) &
		    (TCPF_SYN_SENT | TCPF_SYN_RECV | TCPF_CLOSE))
			sock->state = SS_DISCONNECTING;
		else
			sock->state = SS_CONNECTED;
	}

	/* If we've already sent a FIN, or it's a closed state, skip this. */
	if (__mptcp_check_fallback(msk)) {
		if (how == SHUT_WR || how == SHUT_RDWR)
			inet_sk_state_store(sock->sk, TCP_FIN_WAIT1);

		mptcp_for_each_subflow(msk, subflow) {
			struct sock *tcp_sk = mptcp_subflow_tcp_sock(subflow);

			mptcp_subflow_shutdown(sock->sk, tcp_sk, how);
		}
	} else if ((how & SEND_SHUTDOWN) &&
		   ((1 << sock->sk->sk_state) &
		    (TCPF_ESTABLISHED | TCPF_SYN_SENT |
		     TCPF_SYN_RECV | TCPF_CLOSE_WAIT)) &&
		   mptcp_close_state(sock->sk)) {
		__mptcp_flush_join_list(msk);

		WRITE_ONCE(msk->write_seq, msk->write_seq + 1);
		WRITE_ONCE(msk->snd_data_fin_enable, 1);

		mptcp_for_each_subflow(msk, subflow) {
			struct sock *tcp_sk = mptcp_subflow_tcp_sock(subflow);

			mptcp_subflow_shutdown(sock->sk, tcp_sk, how);
		}
	}

	/* Wake up anyone sleeping in poll. */
	sock->sk->sk_state_change(sock->sk);

out_unlock:
	release_sock(sock->sk);

	return ret;
}

static const struct proto_ops mptcp_stream_ops = {
	.family		   = PF_INET,
	.owner		   = THIS_MODULE,
	.release	   = inet_release,
	.bind		   = mptcp_bind,
	.connect	   = mptcp_stream_connect,
	.socketpair	   = sock_no_socketpair,
	.accept		   = mptcp_stream_accept,
	.getname	   = inet_getname,
	.poll		   = mptcp_poll,
	.ioctl		   = inet_ioctl,
	.gettstamp	   = sock_gettstamp,
	.listen		   = mptcp_listen,
	.shutdown	   = mptcp_shutdown,
	.setsockopt	   = sock_common_setsockopt,
	.getsockopt	   = sock_common_getsockopt,
	.sendmsg	   = inet_sendmsg,
	.recvmsg	   = inet_recvmsg,
	.mmap		   = sock_no_mmap,
	.sendpage	   = inet_sendpage,
};

static struct inet_protosw mptcp_protosw = {
	.type		= SOCK_STREAM,
	.protocol	= IPPROTO_MPTCP,
	.prot		= &mptcp_prot,
	.ops		= &mptcp_stream_ops,
	.flags		= INET_PROTOSW_ICSK,
};

void __init mptcp_proto_init(void)
{
	mptcp_prot.h.hashinfo = tcp_prot.h.hashinfo;

	if (percpu_counter_init(&mptcp_sockets_allocated, 0, GFP_KERNEL))
		panic("Failed to allocate MPTCP pcpu counter\n");

	mptcp_subflow_init();
	mptcp_pm_init();
	mptcp_token_init();

	if (proto_register(&mptcp_prot, 1) != 0)
		panic("Failed to register MPTCP proto.\n");

	inet_register_protosw(&mptcp_protosw);

	BUILD_BUG_ON(sizeof(struct mptcp_skb_cb) > sizeof_field(struct sk_buff, cb));
}

#if IS_ENABLED(CONFIG_MPTCP_IPV6)
static const struct proto_ops mptcp_v6_stream_ops = {
	.family		   = PF_INET6,
	.owner		   = THIS_MODULE,
	.release	   = inet6_release,
	.bind		   = mptcp_bind,
	.connect	   = mptcp_stream_connect,
	.socketpair	   = sock_no_socketpair,
	.accept		   = mptcp_stream_accept,
	.getname	   = inet6_getname,
	.poll		   = mptcp_poll,
	.ioctl		   = inet6_ioctl,
	.gettstamp	   = sock_gettstamp,
	.listen		   = mptcp_listen,
	.shutdown	   = mptcp_shutdown,
	.setsockopt	   = sock_common_setsockopt,
	.getsockopt	   = sock_common_getsockopt,
	.sendmsg	   = inet6_sendmsg,
	.recvmsg	   = inet6_recvmsg,
	.mmap		   = sock_no_mmap,
	.sendpage	   = inet_sendpage,
#ifdef CONFIG_COMPAT
	.compat_ioctl	   = inet6_compat_ioctl,
#endif
};

static struct proto mptcp_v6_prot;

static void mptcp_v6_destroy(struct sock *sk)
{
	mptcp_destroy(sk);
	inet6_destroy_sock(sk);
}

static struct inet_protosw mptcp_v6_protosw = {
	.type		= SOCK_STREAM,
	.protocol	= IPPROTO_MPTCP,
	.prot		= &mptcp_v6_prot,
	.ops		= &mptcp_v6_stream_ops,
	.flags		= INET_PROTOSW_ICSK,
};

int __init mptcp_proto_v6_init(void)
{
	int err;

	mptcp_v6_prot = mptcp_prot;
	strcpy(mptcp_v6_prot.name, "MPTCPv6");
	mptcp_v6_prot.slab = NULL;
	mptcp_v6_prot.destroy = mptcp_v6_destroy;
	mptcp_v6_prot.obj_size = sizeof(struct mptcp6_sock);

	err = proto_register(&mptcp_v6_prot, 1);
	if (err)
		return err;

	err = inet6_register_protosw(&mptcp_v6_protosw);
	if (err)
		proto_unregister(&mptcp_v6_prot);

	return err;
}
#endif<|MERGE_RESOLUTION|>--- conflicted
+++ resolved
@@ -1617,15 +1617,9 @@
 			mptcp_subflow_shutdown(sk, tcp_sk, SHUTDOWN_MASK);
 		}
 	}
-<<<<<<< HEAD
 
 	sk_stream_wait_close(sk, timeout);
 
-=======
-
-	sk_stream_wait_close(sk, timeout);
-
->>>>>>> d012a719
 update_state:
 	inet_sk_state_store(sk, TCP_CLOSE);
 
