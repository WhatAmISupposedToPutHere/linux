--- conflicted
+++ resolved
@@ -5442,7 +5442,7 @@
 int security_bpf_map_create(struct bpf_map *map, union bpf_attr *attr,
 			    struct bpf_token *token)
 {
-	return call_int_hook(bpf_map_create, 0, map, attr, token);
+	return call_int_hook(bpf_map_create, map, attr, token);
 }
 
 /**
@@ -5460,11 +5460,7 @@
 int security_bpf_prog_load(struct bpf_prog *prog, union bpf_attr *attr,
 			   struct bpf_token *token)
 {
-<<<<<<< HEAD
-	return call_int_hook(bpf_prog_load, 0, prog, attr, token);
-=======
-	return call_int_hook(bpf_map_alloc_security, map);
->>>>>>> edc66702
+	return call_int_hook(bpf_prog_load, prog, attr, token);
 }
 
 /**
@@ -5481,8 +5477,7 @@
 int security_bpf_token_create(struct bpf_token *token, union bpf_attr *attr,
 			      struct path *path)
 {
-<<<<<<< HEAD
-	return call_int_hook(bpf_token_create, 0, token, attr, path);
+	return call_int_hook(bpf_token_create, token, attr, path);
 }
 
 /**
@@ -5498,7 +5493,7 @@
  */
 int security_bpf_token_cmd(const struct bpf_token *token, enum bpf_cmd cmd)
 {
-	return call_int_hook(bpf_token_cmd, 0, token, cmd);
+	return call_int_hook(bpf_token_cmd, token, cmd);
 }
 
 /**
@@ -5514,10 +5509,7 @@
  */
 int security_bpf_token_capable(const struct bpf_token *token, int cap)
 {
-	return call_int_hook(bpf_token_capable, 0, token, cap);
-=======
-	return call_int_hook(bpf_prog_alloc_security, aux);
->>>>>>> edc66702
+	return call_int_hook(bpf_token_capable, token, cap);
 }
 
 /**
